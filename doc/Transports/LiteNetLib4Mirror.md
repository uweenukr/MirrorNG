--- conflicted
+++ resolved
@@ -27,8 +27,6 @@
 - Connection statisitcs (need DEBUG or STATS_ENABLED flag)
 - Multicasting (for discovering hosts in local network)
 
-<<<<<<< HEAD
-=======
 ## IL2CPP Warning!
 With IL2CPP, IPv6 is only supported on Unity 2018.3.6f1 and later because of this:  
 [Unity ChangeLog](https://unity3d.com/unity/whats-new/2018.3.6)  
@@ -38,7 +36,6 @@
 
 Also, socket Reuse Address option isn't available in IL2CPP.
 
->>>>>>> d9442911
 ## Credits
 RevenantX - for [LiteNetLib](https://github.com/RevenantX/LiteNetLib/releases)  
 vis2k & Paul - for [Mirror](https://assetstore.unity.com/packages/tools/network/mirror-129321)  
