--- conflicted
+++ resolved
@@ -88,11 +88,7 @@
             if (ForceHidden)
                 return false;
 
-<<<<<<< HEAD
-            return Vector3.Distance(newObserver.identity.transform.position, transform.position) < VisibilityRange;
-=======
-            return Vector3.Distance(conn.identity.transform.position, transform.position) < visRange;
->>>>>>> 613356a6
+            return Vector3.Distance(conn.identity.transform.position, transform.position) < VisibilityRange;
         }
 
         /// <summary>
