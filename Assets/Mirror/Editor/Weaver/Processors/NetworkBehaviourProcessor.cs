--- conflicted
+++ resolved
@@ -217,11 +217,7 @@
         {
             if (!WasProcessed(td))
             {
-<<<<<<< HEAD
-                var versionMethod = new MethodDefinition(ProcessedFunctionName, MethodAttributes.Private, WeaverTypes.voidType);
-=======
-                MethodDefinition versionMethod = new MethodDefinition(ProcessedFunctionName, MethodAttributes.Private, WeaverTypes.Import(typeof(void)));
->>>>>>> 783c6d21
+                var versionMethod = new MethodDefinition(ProcessedFunctionName, MethodAttributes.Private, WeaverTypes.Import(typeof(void)));
                 ILProcessor worker = versionMethod.Body.GetILProcessor();
                 worker.Append(worker.Create(OpCodes.Ret));
                 td.Methods.Add(versionMethod);
@@ -381,11 +377,7 @@
             serialize.Body.InitLocals = true;
 
             // loc_0,  this local variable is to determine if any variable was dirty
-<<<<<<< HEAD
-            var dirtyLocal = new VariableDefinition(WeaverTypes.boolType);
-=======
-            VariableDefinition dirtyLocal = new VariableDefinition(WeaverTypes.Import<bool>());
->>>>>>> 783c6d21
+            var dirtyLocal = new VariableDefinition(WeaverTypes.Import<bool>());
             serialize.Body.Variables.Add(dirtyLocal);
 
             MethodReference baseSerialize = Resolvers.TryResolveMethodInParents(netBehaviourSubclass.BaseType, Weaver.CurrentAssembly, SerializeMethodName);
@@ -554,11 +546,7 @@
             FieldDefinition netIdField = syncVarNetIds[syncVar];
 
             // uint oldNetId = ___qNetId;
-<<<<<<< HEAD
-            var oldNetId = new VariableDefinition(WeaverTypes.uint32Type);
-=======
-            VariableDefinition oldNetId = new VariableDefinition(WeaverTypes.Import<uint>());
->>>>>>> 783c6d21
+            var oldNetId = new VariableDefinition(WeaverTypes.Import<uint>());
             deserialize.Body.Variables.Add(oldNetId);
             worker.Append(worker.Create(OpCodes.Ldarg_0));
             worker.Append(worker.Create(OpCodes.Ldfld, netIdField));
@@ -743,11 +731,7 @@
             ILProcessor serWorker = serialize.Body.GetILProcessor();
             // setup local for dirty bits
             serialize.Body.InitLocals = true;
-<<<<<<< HEAD
-            var dirtyBitsLocal = new VariableDefinition(WeaverTypes.int64Type);
-=======
-            VariableDefinition dirtyBitsLocal = new VariableDefinition(WeaverTypes.Import<long>());
->>>>>>> 783c6d21
+            var dirtyBitsLocal = new VariableDefinition(WeaverTypes.Import<long>());
             serialize.Body.Variables.Add(dirtyBitsLocal);
 
             MethodReference baseDeserialize = Resolvers.TryResolveMethodInParents(netBehaviourSubclass.BaseType, Weaver.CurrentAssembly, DeserializeMethodName);
@@ -858,17 +842,10 @@
 
         public static void AddInvokeParameters(ICollection<ParameterDefinition> collection)
         {
-<<<<<<< HEAD
-            collection.Add(new ParameterDefinition("obj", ParameterAttributes.None, Weaver.CurrentAssembly.MainModule.ImportReference(WeaverTypes.NetworkBehaviourType)));
-            collection.Add(new ParameterDefinition("reader", ParameterAttributes.None, Weaver.CurrentAssembly.MainModule.ImportReference(WeaverTypes.NetworkReaderType)));
-            // senderConnection is only used for ServerRpcs but NetworkBehaviour.CmdDelegate is used for all remote calls
-            collection.Add(new ParameterDefinition("senderConnection", ParameterAttributes.None, Weaver.CurrentAssembly.MainModule.ImportReference(WeaverTypes.INetworkConnectionType)));
-=======
             collection.Add(new ParameterDefinition("obj", ParameterAttributes.None, WeaverTypes.Import<Mirror.NetworkBehaviour>()));
             collection.Add(new ParameterDefinition("reader", ParameterAttributes.None, WeaverTypes.Import<Mirror.NetworkReader>()));
             // senderConnection is only used for commands but NetworkBehaviour.CmdDelegate is used for all remote calls
-            collection.Add(new ParameterDefinition("senderConnection", ParameterAttributes.None, WeaverTypes.Import<Mirror.NetworkConnection>()));
->>>>>>> 783c6d21
+            collection.Add(new ParameterDefinition("senderConnection", ParameterAttributes.None, WeaverTypes.Import<Mirror.INetworkConnection>()));
         }
 
         // check if a Command/TargetRpc/Rpc function & parameters are valid for weaving
@@ -922,12 +899,6 @@
         // validate parameters for a remote function call like Rpc/Cmd
         static bool ValidateParameter(MethodReference method, ParameterDefinition param, RemoteCallType callType, bool firstParam)
         {
-<<<<<<< HEAD
-=======
-            bool isNetworkConnection = param.ParameterType.Is<Mirror.NetworkConnection>();
-            bool isSenderConnection = IsSenderConnection(param, callType);
-
->>>>>>> 783c6d21
             if (param.IsOut)
             {
                 Weaver.Error($"{method.Name} cannot have out parameters", method);
@@ -962,19 +933,7 @@
 
         public static bool IsNetworkConnection(TypeReference type)
         {
-<<<<<<< HEAD
-            return type.Resolve().ImplementsInterface(WeaverTypes.INetworkConnectionType);
-=======
-            if (callType != RemoteCallType.Command)
-            {
-                return false;
-            }
-
-            TypeReference type = param.ParameterType;
-
-            return type.Is<Mirror.NetworkConnectionToClient>()
-                || type.Resolve().IsDerivedFrom<Mirror.NetworkConnectionToClient>();
->>>>>>> 783c6d21
+            return type.Resolve().ImplementsInterface<Mirror.INetworkConnection>();
         }
 
         void ProcessMethods()
@@ -988,21 +947,9 @@
             {
                 foreach (CustomAttribute ca in md.CustomAttributes)
                 {
-<<<<<<< HEAD
-                    if (ca.AttributeType.FullName == WeaverTypes.ServerRpcType.FullName)
+                    if (ca.AttributeType.Is<Mirror.ServerRpcAttribute>())
                     {
                         ProcessServerRpc(names, md, ca);
-=======
-                    if (ca.AttributeType.Is<Mirror.CommandAttribute>())
-                    {
-                        ProcessCommand(names, md, ca);
-                        break;
-                    }
-
-                    if (ca.AttributeType.Is<Mirror.TargetRpcAttribute>())
-                    {
-                        ProcessTargetRpc(names, md, ca);
->>>>>>> 783c6d21
                         break;
                     }
 
