--- conflicted
+++ resolved
@@ -18,15 +18,12 @@
 
         public static bool Is<T>(this TypeReference td) => Is(td, typeof(T));
 
-<<<<<<< HEAD
         public static bool Is(this MethodReference method, Type t, string name) =>
             method.DeclaringType.Is(t) && method.Name == name;
 
         public static bool Is<T>(this MethodReference method, string name) =>
             method.DeclaringType.Is<T>() && method.Name == name;
 
-=======
->>>>>>> e730e4ba
         public static bool IsDerivedFrom<T>(this TypeDefinition td) => IsDerivedFrom(td, typeof(T));
 
         public static bool IsDerivedFrom(this TypeDefinition td, Type baseClass)
@@ -161,11 +158,7 @@
         /// <returns></returns>
         public static FieldReference SpecializeField(this FieldReference self, GenericInstanceType instanceType)
         {
-<<<<<<< HEAD
             var reference = new FieldReference(self.Name, self.FieldType, instanceType);
-=======
-            FieldReference reference = new FieldReference(self.Name, self.FieldType, instanceType);
->>>>>>> e730e4ba
 
             return Weaver.CurrentAssembly.MainModule.ImportReference(reference);
         }
