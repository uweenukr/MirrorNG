--- conflicted
+++ resolved
@@ -496,41 +496,7 @@
 
                 if (WeavingFailed)
                 {
-<<<<<<< HEAD
-                    var watch = System.Diagnostics.Stopwatch.StartNew();
-                    foreach (TypeDefinition td in moduleDefinition.Types)
-                    {
-                        if (td.IsClass && td.BaseType.CanBeResolved())
-                        {
-                            try
-                            {
-                                if (pass == 0)
-                                {
-                                    didWork |= CheckSyncList(td);
-                                }
-                                else
-                                {
-                                    didWork |= CheckNetworkBehaviour(td);
-                                    didWork |= CheckMessageBase(td);
-                                }
-                            }
-                            catch (Exception ex)
-                            {
-                                Error(ex.ToString());
-                                throw ex;
-                            }
-                        }
-
-                        if (WeavingFailed)
-                        {
-                            return false;
-                        }
-                    }
-                    watch.Stop();
-                    Console.WriteLine("Pass: " + pass + " took " + watch.ElapsedMilliseconds + " milliseconds");
-=======
                     return false;
->>>>>>> 003597bc
                 }
 
                 if (modified)
