using System;
using System.Collections.Generic;
using NSubstitute;
using NUnit.Framework;
using UnityEngine;
using UnityEngine.TestTools;
using Object = UnityEngine.Object;
using UnityEngine.Events;

using static Mirror.Tests.LocalConnections;

namespace Mirror.Tests
{
    public class NetworkIdentityTests
    {
        #region test components
        class NetworkDestroyExceptionNetworkBehaviour : NetworkBehaviour
        {
            public int called;
            public void OnNetworkDestroy()
            {
                ++called;
                throw new Exception("some exception");
            }
        }

        class NetworkDestroyCalledNetworkBehaviour : NetworkBehaviour
        {
            public int called;
            public void OnNetworkDestroy()
            {
                ++called;
            }
        }

<<<<<<< HEAD
        class SetHostVisibilityExceptionNetworkBehaviour : NetworkBehaviour
=======
        class NetworkDestroyCalledNetworkBehaviour : NetworkBehaviour
        {
            public int called;
            public override void OnNetworkDestroy() { ++called; }
        }

        class SetHostVisibilityExceptionNetworkBehaviour : NetworkVisibility
>>>>>>> 70ddf92a
        {
            public int called;
            public bool valuePassed;
            public override void OnRebuildObservers(HashSet<NetworkConnection> observers, bool initialize) {}
            public override bool OnCheckObserver(NetworkConnection conn) { return true; }
            public override void OnSetHostVisibility(bool visible)
            {
                ++called;
                valuePassed = visible;
                throw new Exception("some exception");
            }

        }

        class CheckObserverExceptionNetworkBehaviour : NetworkVisibility
        {
            public int called;
<<<<<<< HEAD
            public INetworkConnection valuePassed;
            public override bool OnCheckObserver(INetworkConnection conn)
=======
            public NetworkConnection valuePassed;
            public override void OnRebuildObservers(HashSet<NetworkConnection> observers, bool initialize) {}
            public override bool OnCheckObserver(NetworkConnection conn)
>>>>>>> 70ddf92a
            {
                ++called;
                valuePassed = conn;
                throw new Exception("some exception");
            }
            public override void OnSetHostVisibility(bool visible) {}
        }

        class CheckObserverTrueNetworkBehaviour : NetworkVisibility
        {
            public int called;
<<<<<<< HEAD
            public override bool OnCheckObserver(INetworkConnection conn)
=======
            public override void OnRebuildObservers(HashSet<NetworkConnection> observers, bool initialize) {}
            public override bool OnCheckObserver(NetworkConnection conn)
>>>>>>> 70ddf92a
            {
                ++called;
                return true;
            }
            public override void OnSetHostVisibility(bool visible) {}
        }

        class CheckObserverFalseNetworkBehaviour : NetworkVisibility
        {
            public int called;
<<<<<<< HEAD
            public override bool OnCheckObserver(INetworkConnection conn)
=======
            public override void OnRebuildObservers(HashSet<NetworkConnection> observers, bool initialize) {}
            public override bool OnCheckObserver(NetworkConnection conn)
>>>>>>> 70ddf92a
            {
                ++called;
                return false;
            }
            public override void OnSetHostVisibility(bool visible) {}
        }

        class SerializeTest1NetworkBehaviour : NetworkBehaviour
        {
            public int value;
            public override bool OnSerialize(NetworkWriter writer, bool initialState)
            {
                writer.WriteInt32(value);
                return true;
            }
            public override void OnDeserialize(NetworkReader reader, bool initialState)
            {
                value = reader.ReadInt32();
            }
        }

        class SerializeTest2NetworkBehaviour : NetworkBehaviour
        {
            public string value;
            public override bool OnSerialize(NetworkWriter writer, bool initialState)
            {
                writer.WriteString(value);
                return true;
            }
            public override void OnDeserialize(NetworkReader reader, bool initialState)
            {
                value = reader.ReadString();
            }
        }

        class SerializeExceptionNetworkBehaviour : NetworkBehaviour
        {
            public override bool OnSerialize(NetworkWriter writer, bool initialState)
            {
                throw new Exception("some exception");
            }
            public override void OnDeserialize(NetworkReader reader, bool initialState)
            {
                throw new Exception("some exception");
            }
        }

        class SerializeMismatchNetworkBehaviour : NetworkBehaviour
        {
            public int value;
            public override bool OnSerialize(NetworkWriter writer, bool initialState)
            {
                writer.WriteInt32(value);
                // one too many
                writer.WriteInt32(value);
                return true;
            }
            public override void OnDeserialize(NetworkReader reader, bool initialState)
            {
                value = reader.ReadInt32();
            }
        }

        class RebuildObserversNetworkBehaviour : NetworkVisibility
        {
            public NetworkConnection observer;
<<<<<<< HEAD
            public override bool OnRebuildObservers(HashSet<INetworkConnection> observers, bool initialize)
=======
            public override bool OnCheckObserver(NetworkConnection conn) { return true; }
            public override void OnRebuildObservers(HashSet<NetworkConnection> observers, bool initialize)
>>>>>>> 70ddf92a
            {
                observers.Add(observer);
            }
            public override void OnSetHostVisibility(bool visible) {}
        }

        class RebuildEmptyObserversNetworkBehaviour : NetworkVisibility
        {
<<<<<<< HEAD
            public override bool OnRebuildObservers(HashSet<INetworkConnection> observers, bool initialize)
            {
                // return true so that caller knows we implemented
                // OnRebuildObservers, but return no observers
                return true;
            }

=======
            public override bool OnCheckObserver(NetworkConnection conn) { return true; }
            public override void OnRebuildObservers(HashSet<NetworkConnection> observers, bool initialize) {}
>>>>>>> 70ddf92a
            public int hostVisibilityCalled;
            public bool hostVisibilityValue;
            public override void OnSetHostVisibility(bool visible)
            {
                ++hostVisibilityCalled;
                hostVisibilityValue = visible;
            }
        }

        #endregion

        GameObject gameObject;
        NetworkIdentity identity;
        private NetworkServer server;
        private NetworkClient client;
        private GameObject networkServerGameObject;

        IConnection tconn42;
        IConnection tconn43;

        [SetUp]
        public void SetUp()
        {
            networkServerGameObject = new GameObject();
            networkServerGameObject.AddComponent<MockTransport>();
            server = networkServerGameObject.AddComponent<NetworkServer>();
            client = networkServerGameObject.AddComponent<NetworkClient>();

            gameObject = new GameObject();
            identity = gameObject.AddComponent<NetworkIdentity>();
            identity.Server = server;

            tconn42 = Substitute.For<IConnection>();
            tconn43 = Substitute.For<IConnection>();
        }

        [TearDown]
        public void TearDown()
        {
            // set isServer is false. otherwise Destroy instead of
            // DestroyImmediate is called internally, giving an error in Editor
            Object.DestroyImmediate(gameObject);
            Object.DestroyImmediate(networkServerGameObject);
        }

        // A Test behaves as an ordinary method
        [Test]
        public void OnStartServerTest()
        {
            // lets add a component to check OnStartserver
            UnityAction func1 = Substitute.For<UnityAction>();
            UnityAction func2 = Substitute.For<UnityAction>();

            identity.OnStartServer.AddListener(func1);
            identity.OnStartServer.AddListener(func2);

            identity.StartServer();

            func1.Received(1).Invoke();
            func2.Received(1).Invoke();
        }

        [Test]
        public void GetSetAssetId()
        {
            // assign a guid
            var guid = new Guid(0x01, 0x02, 0x03, 0x04, 0x05, 0x06, 0x07, 0x08, 0x09, 0x0A, 0x0B);
            identity.AssetId = guid;

            // did it work?
            Assert.That(identity.AssetId, Is.EqualTo(guid));
        }

        [Test]
        public void SetClientOwner()
        {
            // SetClientOwner
            (_, NetworkConnection original) = PipedConnections();
            identity.SetClientOwner(original);
            Assert.That(identity.ConnectionToClient, Is.EqualTo(original));
        }

        [Test]
        public void SetOverrideClientOwner()
        {
            // SetClientOwner
            (_, NetworkConnection original) = PipedConnections();
            identity.SetClientOwner(original);

            // setting it when it's already set shouldn't overwrite the original
            (_, NetworkConnection overwrite) = PipedConnections();
            // will log a warning
            Assert.Throws<InvalidOperationException>(() =>
            {
                identity.SetClientOwner(overwrite);
            });

            Assert.That(identity.ConnectionToClient, Is.EqualTo(original));
        }

        [Test]
        public void RemoveObserverInternal()
        {
            // call OnStartServer so that observers dict is created
            identity.StartServer();

            // add an observer connection
            var connection = new NetworkConnection(null);
            identity.observers.Add(connection);

            // RemoveObserverInternal with invalid connection should do nothing
            identity.RemoveObserverInternal(new NetworkConnection(null));
            Assert.That(identity.observers.Count, Is.EqualTo(1));

            // RemoveObserverInternal with existing connection should remove it
            identity.RemoveObserverInternal(connection);
            Assert.That(identity.observers.Count, Is.EqualTo(0));
        }

        [Test]
        public void AssignSceneID()
        {
            // Awake will have assigned a random sceneId of format 0x00000000FFFFFFFF
            // -> make sure that one was assigned, and that the left part was
            //    left empty for scene hash
            Assert.That(identity.sceneId, !Is.Zero);
            Assert.That(identity.sceneId & 0xFFFFFFFF00000000, Is.EqualTo(0x0000000000000000));

            // make sure that Awake added it to sceneIds dict
            Assert.That(NetworkIdentity.GetSceneIdentity(identity.sceneId), !Is.Null);
        }

        [Test]
        public void SetSceneIdSceneHashPartInternal()
        {
            // Awake will have assigned a random sceneId of format 0x00000000FFFFFFFF
            // -> make sure that one was assigned, and that the left part was
            //    left empty for scene hash
            Assert.That(identity.sceneId, !Is.Zero);
            Assert.That(identity.sceneId & 0xFFFFFFFF00000000, Is.EqualTo(0x0000000000000000));
            ulong rightPart = identity.sceneId;

            // set scene hash
            identity.SetSceneIdSceneHashPartInternal();

            // make sure that the right part is still the random sceneid
            Assert.That(identity.sceneId & 0x00000000FFFFFFFF, Is.EqualTo(rightPart));

            // make sure that the left part is a scene hash now
            Assert.That(identity.sceneId & 0xFFFFFFFF00000000, !Is.Zero);
            ulong finished = identity.sceneId;

            // calling it again should said the exact same hash again
            identity.SetSceneIdSceneHashPartInternal();
            Assert.That(identity.sceneId, Is.EqualTo(finished));
        }

        [Test]
        public void OnValidateSetupIDsSetsEmptyAssetIDForSceneObject()
        {
            // OnValidate will have been called. make sure that assetId was set
            // to 0 empty and not anything else, because this is a scene object
            Assert.That(identity.AssetId, Is.EqualTo(Guid.Empty));
        }

        [Test]
        public void OnStartServerCallsComponentsAndCatchesExceptions()
        {
            // make a mock delegate
            UnityAction func = Substitute.For<UnityAction>();

            // add it to the listener
            identity.OnStartServer.AddListener(func);

            // Since we are testing that exceptions are not swallowed,
            // when the mock is invoked, throw an exception 
            func
                .When(f => f.Invoke())
                .Do(f => { throw new Exception("Some exception"); });

            // Make sure that the exception is not swallowed
            Assert.Throws<Exception>(() =>
            {
                identity.StartServer();
            });

            // ask the mock if it got invoked
            // if the mock is not invoked,  then this fails
            // This is a type of assert
            func.Received().Invoke();
        }

        [Test]
        public void OnStartClientCallsComponentsAndCatchesExceptions()
        {
            // add component
            UnityAction func = Substitute.For<UnityAction>();
            identity.OnStartClient.AddListener(func);

            func
                .When(f => f.Invoke())
                .Do(f => { throw new Exception("Some exception"); });

            // make sure exceptions are not swallowed
            Assert.Throws<Exception>(() =>
            {
                identity.StartClient();
            });
            func.Received().Invoke();

            // we have checks to make sure that it's only called once.
            Assert.DoesNotThrow(() =>
            {
                identity.StartClient();
            });
            func.Received(1).Invoke();
        }

        [Test]
        public void OnStartAuthorityCallsComponentsAndCatchesExceptions()
        {
            // add component
            UnityAction func = Substitute.For<UnityAction>();
            identity.OnStartAuthority.AddListener(func);

            func
                .When(f => f.Invoke())
                .Do(f => { throw new Exception("Some exception"); });

            // make sure exceptions are not swallowed
            Assert.Throws<Exception>(() =>
            {
                identity.StartAuthority();
            });
            func.Received(1).Invoke();
        }

        [Test]
        public void OnStopAuthorityCallsComponentsAndCatchesExceptions()
        {
            // add component
            UnityAction func = Substitute.For<UnityAction>();
            identity.OnStopAuthority.AddListener(func);

            func
                .When(f => f.Invoke())
                .Do(f => { throw new Exception("Some exception"); });

            // make sure exceptions are not swallowed
            Assert.Throws<Exception>(() =>
            {
                identity.StopAuthority();
            });
            func.Received(1).Invoke();
        }

        [Test]
        public void NotifyAuthorityCallsOnStartStopAuthority()
        {
            // add components
            UnityAction startAuthFunc = Substitute.For<UnityAction>();
            UnityAction stopAuthFunc = Substitute.For<UnityAction>();

            identity.OnStartAuthority.AddListener(startAuthFunc);
            identity.OnStopAuthority.AddListener(stopAuthFunc);

            // set authority from false to true, which should call OnStartAuthority
            identity.HasAuthority = true;
            identity.NotifyAuthority();
            // shouldn't be touched
            Assert.That(identity.HasAuthority, Is.True);
            // start should be called
            startAuthFunc.Received(1).Invoke();
            stopAuthFunc.Received(0).Invoke();

            // set it to true again, should do nothing because already true
            identity.HasAuthority = true;
            identity.NotifyAuthority();
            // shouldn't be touched
            Assert.That(identity.HasAuthority, Is.True);
            // same as before
            startAuthFunc.Received(1).Invoke();
            stopAuthFunc.Received(0).Invoke();

            // set it to false, should call OnStopAuthority
            identity.HasAuthority = false;
            identity.NotifyAuthority();
            // shouldn't be touched
            Assert.That(identity.HasAuthority, Is.False);
            // same as before
            startAuthFunc.Received(1).Invoke();
            stopAuthFunc.Received(1).Invoke();

            // set it to false again, should do nothing because already false
            identity.HasAuthority = false;
            identity.NotifyAuthority();
            // shouldn't be touched
            Assert.That(identity.HasAuthority, Is.False);
            // same as before
            startAuthFunc.Received(1).Invoke();
            stopAuthFunc.Received(1).Invoke();
        }

        [Test]
        public void OnSetHostVisibilityCallsComponentsAndCatchesExceptions()
        {
            // add component
            SetHostVisibilityExceptionNetworkBehaviour comp = gameObject.AddComponent<SetHostVisibilityExceptionNetworkBehaviour>();

            // make sure that comp.OnSetHostVisibility was called and make sure that
            // the exception was caught and not thrown in here.
            // an exception in OnSetHostVisibility should be caught, so that one
            // component's exception doesn't stop all other components from
            // being initialized
            // (an error log is expected though)
            LogAssert.ignoreFailingMessages = true;

            // should catch the exception internally and not throw it
            identity.OnSetHostVisibility(true);
            Assert.That(comp.called, Is.EqualTo(1));
            Assert.That(comp.valuePassed, Is.True);

            // should catch the exception internally and not throw it
            identity.OnSetHostVisibility(false);
            Assert.That(comp.called, Is.EqualTo(2));
            Assert.That(comp.valuePassed, Is.False);

            LogAssert.ignoreFailingMessages = false;
        }

        [Test]
        public void OnCheckObserverCatchesException()
        {
            // add component
            CheckObserverExceptionNetworkBehaviour compExc = gameObject.AddComponent<CheckObserverExceptionNetworkBehaviour>();

            var connection = new NetworkConnection(null);

            // an exception in OnCheckObserver should be caught
            // (an error log is expected)
            LogAssert.ignoreFailingMessages = true;
            // should catch the exception internally and not throw it
            bool result = identity.OnCheckObserver(connection);
            Assert.That(result, Is.True);
            Assert.That(compExc.called, Is.EqualTo(1));
            LogAssert.ignoreFailingMessages = false;

            // let's also make sure that the correct connection was passed, just
            // to be sure
            Assert.That(compExc.valuePassed, Is.EqualTo(connection));
        }

        [Test]
        public void OnCheckObserverTrue()
        {
            // create a networkidentity with a component that returns true
<<<<<<< HEAD
            // result should still be true.
            var gameObjectTrue = new GameObject();
            NetworkIdentity identityTrue = gameObjectTrue.AddComponent<NetworkIdentity>();
            CheckObserverTrueNetworkBehaviour compTrue = gameObjectTrue.AddComponent<CheckObserverTrueNetworkBehaviour>();
            result = identityTrue.OnCheckObserver(connection);
=======
            // result should be true.
            CheckObserverTrueNetworkBehaviour compTrue = gameObject.AddComponent<CheckObserverTrueNetworkBehaviour>();
            NetworkConnection connection = new NetworkConnectionToClient(42);
            bool result = identity.OnCheckObserver(connection);
>>>>>>> 70ddf92a
            Assert.That(result, Is.True);
            Assert.That(compTrue.called, Is.EqualTo(1));
        }

<<<<<<< HEAD
            // create a networkidentity with a component that returns true and
            // one component that returns false.
            // result should still be false if any one returns false.
            var gameObjectFalse = new GameObject();
            NetworkIdentity identityFalse = gameObjectFalse.AddComponent<NetworkIdentity>();
            compTrue = gameObjectFalse.AddComponent<CheckObserverTrueNetworkBehaviour>();
            CheckObserverFalseNetworkBehaviour compFalse = gameObjectFalse.AddComponent<CheckObserverFalseNetworkBehaviour>();
            result = identityFalse.OnCheckObserver(connection);
=======
        [Test]
        public void OnCheckObserverFalse()
        {
            // create a networkidentity with a component that returns false
            // result should be false.
            CheckObserverFalseNetworkBehaviour compFalse = gameObject.AddComponent<CheckObserverFalseNetworkBehaviour>();
            NetworkConnection connection = new NetworkConnectionToClient(42);
            bool result = identity.OnCheckObserver(connection);
>>>>>>> 70ddf92a
            Assert.That(result, Is.False);
            Assert.That(compFalse.called, Is.EqualTo(1));
<<<<<<< HEAD

            // clean up
            Object.DestroyImmediate(gameObjectFalse);
            Object.DestroyImmediate(gameObjectTrue);
=======
>>>>>>> 70ddf92a
        }

        [Test]
        public void OnSerializeAndDeserializeAllSafely()
        {
            // create a networkidentity with our test components
            SerializeTest1NetworkBehaviour comp1 = gameObject.AddComponent<SerializeTest1NetworkBehaviour>();
            SerializeExceptionNetworkBehaviour compExc = gameObject.AddComponent<SerializeExceptionNetworkBehaviour>();
            SerializeTest2NetworkBehaviour comp2 = gameObject.AddComponent<SerializeTest2NetworkBehaviour>();

            // set some unique values to serialize
            comp1.value = 12345;
            comp1.syncMode = SyncMode.Observers;
            compExc.syncMode = SyncMode.Observers;
            comp2.value = "67890";
            comp2.syncMode = SyncMode.Owner;

            // serialize all
            var ownerWriter = new NetworkWriter();
            var observersWriter = new NetworkWriter();

            // serialize should propagate exceptions
            Assert.Throws<Exception>(() =>
            {
                (int ownerWritten, int observersWritten) = identity.OnSerializeAllSafely(true, ownerWriter, observersWriter);
                // owner should have written all components
                Assert.That(ownerWritten, Is.EqualTo(3));
                // observers should have written only the observers components
                Assert.That(observersWritten, Is.EqualTo(2));
            });

            // reset component values
            comp1.value = 0;
            comp2.value = null;

            // deserialize all for owner - should work even if compExc throws an exception
            var reader = new NetworkReader(ownerWriter.ToArray());

            Assert.Throws<Exception>(() =>
            {
                identity.OnDeserializeAllSafely(reader, true);
            });

            // reset component values
            comp1.value = 0;
            comp2.value = null;

            // deserialize all for observers - should propagate exceptions
            reader = new NetworkReader(observersWriter.ToArray());
            Assert.Throws<Exception>(() =>
            {
                identity.OnDeserializeAllSafely(reader, true);
            });
        }

        // OnSerializeAllSafely supports at max 64 components, because our
        // dirty mask is ulong and can only handle so many bits.
        [Test]
        public void NoMoreThan64Components()
        {
            // add 65 components
            for (int i = 0; i < 65; ++i)
            {
                gameObject.AddComponent<SerializeTest1NetworkBehaviour>();
            }
            // ingore error from creating cache (has its own test)
            Assert.Throws<InvalidOperationException>(() =>
            {
                _ = identity.NetworkBehaviours;
            });
        }

        // OnDeserializeSafely should be able to detect and handle serialization
        // mismatches (= if compA writes 10 bytes but only reads 8 or 12, it
        // shouldn't break compB's serialization. otherwise we end up with
        // insane runtime errors like monsters that look like npcs. that's what
        // happened back in the day with UNET).
        [Test]
        public void OnDeserializeSafelyShouldDetectAndHandleDeSerializationMismatch()
        {
            // add components
            SerializeTest1NetworkBehaviour comp1 = gameObject.AddComponent<SerializeTest1NetworkBehaviour>();
            SerializeMismatchNetworkBehaviour compMiss = gameObject.AddComponent<SerializeMismatchNetworkBehaviour>();
            SerializeTest2NetworkBehaviour comp2 = gameObject.AddComponent<SerializeTest2NetworkBehaviour>();

            // set some unique values to serialize
            comp1.value = 12345;
            comp2.value = "67890";

            // serialize
            var ownerWriter = new NetworkWriter();
            var observersWriter = new NetworkWriter();
            (int ownerWritten, int observersWritten) = identity.OnSerializeAllSafely(true, ownerWriter, observersWriter);

            // reset component values
            comp1.value = 0;
            comp2.value = null;

            // deserialize all
            var reader = new NetworkReader(ownerWriter.ToArray());
            Assert.Throws<InvalidMessageException>(() =>
            {
                identity.OnDeserializeAllSafely(reader, true);
            });
        }

        [Test]
        public void OnStartLocalPlayer()
        {
            // add components
            UnityAction funcEx = Substitute.For<UnityAction>();
            UnityAction func = Substitute.For<UnityAction>();

            identity.OnStartLocalPlayer.AddListener(funcEx);
            identity.OnStartLocalPlayer.AddListener(func);

            funcEx
                .When(f => f.Invoke())
                .Do(f => { throw new Exception("Some exception"); });


            // make sure that comp.OnStartServer was called
            // the exception was caught and not thrown in here.
            Assert.Throws<Exception>(() =>
            {
                identity.StartLocalPlayer();
            });

            funcEx.Received(1).Invoke();
            //Due to the order the listeners are added the one without exception is never called
            func.Received(0).Invoke();

            // we have checks to make sure that it's only called once.
            // let's see if they work.
            Assert.DoesNotThrow(() =>
            {
                identity.StartLocalPlayer();
            });
            // same as before?
            funcEx.Received(1).Invoke();
            //Due to the order the listeners are added the one without exception is never called
            func.Received(0).Invoke();
        }

        [Test]
        public void OnNetworkDestroy()
        {
            // add components
            NetworkDestroyExceptionNetworkBehaviour compEx = gameObject.AddComponent<NetworkDestroyExceptionNetworkBehaviour>();
            identity.OnNetworkDestroy.AddListener(compEx.OnNetworkDestroy);
            NetworkDestroyCalledNetworkBehaviour comp = gameObject.AddComponent<NetworkDestroyCalledNetworkBehaviour>();
            identity.OnNetworkDestroy.AddListener(comp.OnNetworkDestroy);

            // make sure our test values are set to 0
            Assert.That(compEx.called, Is.EqualTo(0));
            Assert.That(comp.called, Is.EqualTo(0));

            // we have checks to make sure that it's only called once.
            // let's see if they work.
            Assert.Throws<Exception>(() =>
            {
                identity.NetworkDestroy();
            });

            Assert.That(compEx.called, Is.EqualTo(1));
            //Due to the order the listeners are added the one without exception is never called
            Assert.That(comp.called, Is.EqualTo(0));
        }

        [Test]
        public void AddObserver()
        {

            identity.Server = server;
            // create some connections
            var connection1 = new NetworkConnection(null);
            var connection2 = new NetworkConnection(null);

            // call OnStartServer so that observers dict is created
            identity.StartServer();

            // call AddObservers
            identity.AddObserver(connection1);
            identity.AddObserver(connection2);
            Assert.That(identity.observers, Is.EquivalentTo(new[] { connection1, connection2 }));

            // adding a duplicate connectionId shouldn't overwrite the original
            identity.AddObserver(connection1);
            Assert.That(identity.observers, Is.EquivalentTo(new[] { connection1, connection2 }));
        }

        [Test]
        public void ClearObservers()
        {
            // call OnStartServer so that observers dict is created
            identity.StartServer();

            // add some observers
            identity.observers.Add(new NetworkConnection(null));
            identity.observers.Add(new NetworkConnection(null));

            // call ClearObservers
            identity.ClearObservers();
            Assert.That(identity.observers.Count, Is.EqualTo(0));
        }


        [Test]
        public void Reset()
        {
            // modify it a bit
            // creates .observers and generates a netId
            identity.StartServer();
            uint netId = identity.NetId;
            identity.ConnectionToClient = new NetworkConnection(null);
            identity.ConnectionToServer = new NetworkConnection(null);
            identity.observers.Add(new NetworkConnection(null));

            // calling reset shouldn't do anything unless it was marked for reset
            identity.Reset();
            Assert.That(identity.NetId, Is.EqualTo(netId));
            Assert.That(identity.ConnectionToClient, !Is.Null);
            Assert.That(identity.ConnectionToServer, !Is.Null);

            // mark for reset and reset
            identity.MarkForReset();
            identity.Reset();
            Assert.That(identity.NetId, Is.EqualTo(0));
            Assert.That(identity.ConnectionToClient, Is.Null);
            Assert.That(identity.ConnectionToServer, Is.Null);
        }

        [Test]
        public void ResetNextNetworkIdTest()
        {
            //Generate some Ids
            NetworkIdentity.GetNextNetworkId();
            NetworkIdentity.GetNextNetworkId();
            NetworkIdentity.GetNextNetworkId();
            NetworkIdentity.GetNextNetworkId();

            uint cache = NetworkIdentity.GetNextNetworkId();
            Assert.That(cache, Is.GreaterThan(1));

            NetworkIdentity.ResetNextNetworkId();
            cache = NetworkIdentity.GetNextNetworkId();
            Assert.That(cache, Is.EqualTo(1));
        }

        [Test]
        public void GetNewObservers()
        {
            // add components
<<<<<<< HEAD
            RebuildObserversNetworkBehaviour compA = gameObject.AddComponent<RebuildObserversNetworkBehaviour>();
            compA.observer = new NetworkConnection(null);
            RebuildObserversNetworkBehaviour compB = gameObject.AddComponent<RebuildObserversNetworkBehaviour>();
            compB.observer = new NetworkConnection(null);
=======
            RebuildObserversNetworkBehaviour comp = gameObject.AddComponent<RebuildObserversNetworkBehaviour>();
            comp.observer = new NetworkConnectionToClient(12);
>>>>>>> 70ddf92a

            // get new observers
            var observers = new HashSet<INetworkConnection>();
            bool result = identity.GetNewObservers(observers, true);
            Assert.That(result, Is.True);
            Assert.That(observers.Count, Is.EqualTo(1));
            Assert.That(observers.Contains(comp.observer), Is.True);
        }

        [Test]
        public void GetNewObserversClearsHashSet()
        {
            // get new observers. no observer components so it should just clear
            // it and not do anything else
            var observers = new HashSet<INetworkConnection>
            {
                new NetworkConnection(null)
            };
            identity.GetNewObservers(observers, true);
            Assert.That(observers.Count, Is.EqualTo(0));
        }

        [Test]
        public void GetNewObserversFalseIfNoComponents()
        {
            // get new observers. no observer components so it should be false
            var observers = new HashSet<INetworkConnection>();
            bool result = identity.GetNewObservers(observers, true);
            Assert.That(result, Is.False);
        }

        [Test]
        public void AddAllReadyServerConnectionsToObservers()
        {
            var connection1 = new NetworkConnection(tconn42) { IsReady = true };
            var connection2 = new NetworkConnection(tconn43) { IsReady = false };
            // add some server connections
            server.connections.Add(connection1);
            server.connections.Add(connection2);

            // add a host connection
            (_, IConnection localConnection) = PipeConnection.CreatePipe();

            server.SetLocalConnection(client, localConnection);
            server.LocalConnection.IsReady = true;

            // call OnStartServer so that observers dict is created
            identity.StartServer();

            // add all to observers. should have the two ready connections then.
            identity.AddAllReadyServerConnectionsToObservers();
            Assert.That(identity.observers, Is.EquivalentTo(new[] { connection1, server.LocalConnection }));

            // clean up
            server.Disconnect();
        }

        // RebuildObservers should always add the own ready connection
        // (if any). fixes https://github.com/vis2k/Mirror/issues/692
        [Test]
        public void RebuildObserversAddsOwnReadyPlayer()
        {
            // add at least one observers component, otherwise it will just add
            // all server connections
            gameObject.AddComponent<RebuildEmptyObserversNetworkBehaviour>();

            // add own player connection
            (_, NetworkConnection connection) = PipedConnections();
            connection.IsReady = true;
            identity.ConnectionToClient = connection;

            // call OnStartServer so that observers dict is created
            identity.StartServer();

            // rebuild should at least add own ready player
            identity.RebuildObservers(true);
            Assert.That(identity.observers, Does.Contain(identity.ConnectionToClient));
        }

        // RebuildObservers should always add the own ready connection
        // (if any). fixes https://github.com/vis2k/Mirror/issues/692
        [Test]
        public void RebuildObserversOnlyAddsOwnPlayerIfReady()
        {
            // add at least one observers component, otherwise it will just add
            // all server connections
            gameObject.AddComponent<RebuildEmptyObserversNetworkBehaviour>();

            // add own player connection that isn't ready
            (_, NetworkConnection connection) = PipedConnections();
            identity.ConnectionToClient = connection;

            // call OnStartServer so that observers dict is created
            identity.StartServer();

            // rebuild shouldn't add own player because conn wasn't set ready
            identity.RebuildObservers(true);
<<<<<<< HEAD
            Assert.That(identity.observers, Does.Not.Contains(identity.ConnectionToClient));
=======
            Assert.That(!identity.observers.ContainsKey(identity.connectionToClient.connectionId));
        }

        [Test]
        public void RebuildObserversAddsReadyConnectionsIfImplemented()
        {
            // AddObserver will call transport.send and validpacketsize, so we
            // actually need a transport
            Transport.activeTransport = new MemoryTransport();

            // add a proximity checker
            // one with a ready connection, one with no ready connection, one with null connection
            RebuildObserversNetworkBehaviour comp = gameObject.AddComponent<RebuildObserversNetworkBehaviour>();
            comp.observer = new NetworkConnectionToClient(42) { isReady = true };

            // call OnStartServer so that observers dict is created
            identity.OnStartServer();

            // rebuild observers should add all component's ready observers
            identity.RebuildObservers(true);
            Assert.That(identity.observers.Count, Is.EqualTo(1));
            Assert.That(identity.observers.ContainsKey(42));

            // clean up
            NetworkServer.Shutdown();
            Transport.activeTransport = null;
        }


        [Test]
        public void RebuildObserversDoesntAddNotReadyConnectionsIfImplemented()
        {
            // AddObserver will call transport.send and validpacketsize, so we
            // actually need a transport
            Transport.activeTransport = new MemoryTransport();

            // add a proximity checker
            // one with a ready connection, one with no ready connection, one with null connection
            RebuildObserversNetworkBehaviour comp = gameObject.AddComponent<RebuildObserversNetworkBehaviour>();
            comp.observer = new NetworkConnectionToClient(42) { isReady = false };

            // call OnStartServer so that observers dict is created
            identity.OnStartServer();

            // rebuild observers should add all component's ready observers
            identity.RebuildObservers(true);
            Assert.That(identity.observers.Count, Is.EqualTo(0));

            // clean up
            NetworkServer.Shutdown();
            Transport.activeTransport = null;
        }

        [Test]
        public void RebuildObserversAddsReadyServerConnectionsIfNotImplemented()
        {
            // AddObserver will call transport.send and validpacketsize, so we
            // actually need a transport
            Transport.activeTransport = new MemoryTransport();

            // add some server connections
            NetworkServer.connections[12] = new NetworkConnectionToClient(12) { isReady = true };
            NetworkServer.connections[13] = new NetworkConnectionToClient(13) { isReady = false };

            // call OnStartServer so that observers dict is created
            identity.OnStartServer();

            // rebuild observers should add all ready server connections
            // because no component implements OnRebuildObservers
            identity.RebuildObservers(true);
            Assert.That(identity.observers.Count, Is.EqualTo(1));
            Assert.That(identity.observers.ContainsKey(12));

            // clean up
            NetworkServer.Shutdown();
            Transport.activeTransport = null;
>>>>>>> 70ddf92a
        }

    }
}<|MERGE_RESOLUTION|>--- conflicted
+++ resolved
@@ -33,22 +33,12 @@
             }
         }
 
-<<<<<<< HEAD
-        class SetHostVisibilityExceptionNetworkBehaviour : NetworkBehaviour
-=======
-        class NetworkDestroyCalledNetworkBehaviour : NetworkBehaviour
-        {
-            public int called;
-            public override void OnNetworkDestroy() { ++called; }
-        }
-
         class SetHostVisibilityExceptionNetworkBehaviour : NetworkVisibility
->>>>>>> 70ddf92a
         {
             public int called;
             public bool valuePassed;
-            public override void OnRebuildObservers(HashSet<NetworkConnection> observers, bool initialize) {}
-            public override bool OnCheckObserver(NetworkConnection conn) { return true; }
+            public override void OnRebuildObservers(HashSet<INetworkConnection> observers, bool initialize) {}
+            public override bool OnCheckObserver(INetworkConnection conn) { return true; }
             public override void OnSetHostVisibility(bool visible)
             {
                 ++called;
@@ -61,14 +51,9 @@
         class CheckObserverExceptionNetworkBehaviour : NetworkVisibility
         {
             public int called;
-<<<<<<< HEAD
             public INetworkConnection valuePassed;
+            public override void OnRebuildObservers(HashSet<INetworkConnection> observers, bool initialize) {}
             public override bool OnCheckObserver(INetworkConnection conn)
-=======
-            public NetworkConnection valuePassed;
-            public override void OnRebuildObservers(HashSet<NetworkConnection> observers, bool initialize) {}
-            public override bool OnCheckObserver(NetworkConnection conn)
->>>>>>> 70ddf92a
             {
                 ++called;
                 valuePassed = conn;
@@ -80,12 +65,8 @@
         class CheckObserverTrueNetworkBehaviour : NetworkVisibility
         {
             public int called;
-<<<<<<< HEAD
+            public override void OnRebuildObservers(HashSet<INetworkConnection> observers, bool initialize) {}
             public override bool OnCheckObserver(INetworkConnection conn)
-=======
-            public override void OnRebuildObservers(HashSet<NetworkConnection> observers, bool initialize) {}
-            public override bool OnCheckObserver(NetworkConnection conn)
->>>>>>> 70ddf92a
             {
                 ++called;
                 return true;
@@ -96,12 +77,8 @@
         class CheckObserverFalseNetworkBehaviour : NetworkVisibility
         {
             public int called;
-<<<<<<< HEAD
+            public override void OnRebuildObservers(HashSet<INetworkConnection> observers, bool initialize) {}
             public override bool OnCheckObserver(INetworkConnection conn)
-=======
-            public override void OnRebuildObservers(HashSet<NetworkConnection> observers, bool initialize) {}
-            public override bool OnCheckObserver(NetworkConnection conn)
->>>>>>> 70ddf92a
             {
                 ++called;
                 return false;
@@ -167,13 +144,9 @@
 
         class RebuildObserversNetworkBehaviour : NetworkVisibility
         {
-            public NetworkConnection observer;
-<<<<<<< HEAD
-            public override bool OnRebuildObservers(HashSet<INetworkConnection> observers, bool initialize)
-=======
-            public override bool OnCheckObserver(NetworkConnection conn) { return true; }
-            public override void OnRebuildObservers(HashSet<NetworkConnection> observers, bool initialize)
->>>>>>> 70ddf92a
+            public INetworkConnection observer;
+            public override bool OnCheckObserver(INetworkConnection conn) { return true; }
+            public override void OnRebuildObservers(HashSet<INetworkConnection> observers, bool initialize)
             {
                 observers.Add(observer);
             }
@@ -182,18 +155,8 @@
 
         class RebuildEmptyObserversNetworkBehaviour : NetworkVisibility
         {
-<<<<<<< HEAD
-            public override bool OnRebuildObservers(HashSet<INetworkConnection> observers, bool initialize)
-            {
-                // return true so that caller knows we implemented
-                // OnRebuildObservers, but return no observers
-                return true;
-            }
-
-=======
-            public override bool OnCheckObserver(NetworkConnection conn) { return true; }
-            public override void OnRebuildObservers(HashSet<NetworkConnection> observers, bool initialize) {}
->>>>>>> 70ddf92a
+            public override bool OnCheckObserver(INetworkConnection conn) { return true; }
+            public override void OnRebuildObservers(HashSet<INetworkConnection> observers, bool initialize) {}
             public int hostVisibilityCalled;
             public bool hostVisibilityValue;
             public override void OnSetHostVisibility(bool visible)
@@ -550,50 +513,27 @@
         public void OnCheckObserverTrue()
         {
             // create a networkidentity with a component that returns true
-<<<<<<< HEAD
             // result should still be true.
             var gameObjectTrue = new GameObject();
             NetworkIdentity identityTrue = gameObjectTrue.AddComponent<NetworkIdentity>();
             CheckObserverTrueNetworkBehaviour compTrue = gameObjectTrue.AddComponent<CheckObserverTrueNetworkBehaviour>();
-            result = identityTrue.OnCheckObserver(connection);
-=======
-            // result should be true.
-            CheckObserverTrueNetworkBehaviour compTrue = gameObject.AddComponent<CheckObserverTrueNetworkBehaviour>();
-            NetworkConnection connection = new NetworkConnectionToClient(42);
-            bool result = identity.OnCheckObserver(connection);
->>>>>>> 70ddf92a
-            Assert.That(result, Is.True);
+            var connection = new NetworkConnection(null);
+            Assert.That(identityTrue.OnCheckObserver(connection), Is.True);
             Assert.That(compTrue.called, Is.EqualTo(1));
         }
 
-<<<<<<< HEAD
+        [Test]
+        public void OnCheckObserverFalse()
+        {
             // create a networkidentity with a component that returns true and
             // one component that returns false.
             // result should still be false if any one returns false.
             var gameObjectFalse = new GameObject();
             NetworkIdentity identityFalse = gameObjectFalse.AddComponent<NetworkIdentity>();
-            compTrue = gameObjectFalse.AddComponent<CheckObserverTrueNetworkBehaviour>();
             CheckObserverFalseNetworkBehaviour compFalse = gameObjectFalse.AddComponent<CheckObserverFalseNetworkBehaviour>();
-            result = identityFalse.OnCheckObserver(connection);
-=======
-        [Test]
-        public void OnCheckObserverFalse()
-        {
-            // create a networkidentity with a component that returns false
-            // result should be false.
-            CheckObserverFalseNetworkBehaviour compFalse = gameObject.AddComponent<CheckObserverFalseNetworkBehaviour>();
-            NetworkConnection connection = new NetworkConnectionToClient(42);
-            bool result = identity.OnCheckObserver(connection);
->>>>>>> 70ddf92a
-            Assert.That(result, Is.False);
+            var connection = new NetworkConnection(null);
+            Assert.That(identityFalse.OnCheckObserver(connection), Is.False);
             Assert.That(compFalse.called, Is.EqualTo(1));
-<<<<<<< HEAD
-
-            // clean up
-            Object.DestroyImmediate(gameObjectFalse);
-            Object.DestroyImmediate(gameObjectTrue);
-=======
->>>>>>> 70ddf92a
         }
 
         [Test]
@@ -847,15 +787,8 @@
         public void GetNewObservers()
         {
             // add components
-<<<<<<< HEAD
-            RebuildObserversNetworkBehaviour compA = gameObject.AddComponent<RebuildObserversNetworkBehaviour>();
-            compA.observer = new NetworkConnection(null);
-            RebuildObserversNetworkBehaviour compB = gameObject.AddComponent<RebuildObserversNetworkBehaviour>();
-            compB.observer = new NetworkConnection(null);
-=======
             RebuildObserversNetworkBehaviour comp = gameObject.AddComponent<RebuildObserversNetworkBehaviour>();
-            comp.observer = new NetworkConnectionToClient(12);
->>>>>>> 70ddf92a
+            comp.observer = new NetworkConnection(null);
 
             // get new observers
             var observers = new HashSet<INetworkConnection>();
@@ -953,86 +886,54 @@
 
             // rebuild shouldn't add own player because conn wasn't set ready
             identity.RebuildObservers(true);
-<<<<<<< HEAD
             Assert.That(identity.observers, Does.Not.Contains(identity.ConnectionToClient));
-=======
-            Assert.That(!identity.observers.ContainsKey(identity.connectionToClient.connectionId));
-        }
-
-        [Test]
-        public void RebuildObserversAddsReadyConnectionsIfImplemented()
-        {
-            // AddObserver will call transport.send and validpacketsize, so we
-            // actually need a transport
-            Transport.activeTransport = new MemoryTransport();
+        }
+
+        [Test]
+        public void RebuildObserversAddsReadyConnectionsIfImplemented() { 
 
             // add a proximity checker
             // one with a ready connection, one with no ready connection, one with null connection
             RebuildObserversNetworkBehaviour comp = gameObject.AddComponent<RebuildObserversNetworkBehaviour>();
-            comp.observer = new NetworkConnectionToClient(42) { isReady = true };
-
-            // call OnStartServer so that observers dict is created
-            identity.OnStartServer();
+            comp.observer = Substitute.For<INetworkConnection>();
+            comp.observer.IsReady.Returns(true);
 
             // rebuild observers should add all component's ready observers
             identity.RebuildObservers(true);
-            Assert.That(identity.observers.Count, Is.EqualTo(1));
-            Assert.That(identity.observers.ContainsKey(42));
-
-            // clean up
-            NetworkServer.Shutdown();
-            Transport.activeTransport = null;
+            Assert.That(identity.observers, Is.EquivalentTo( new[] { comp.observer }));
         }
 
 
         [Test]
         public void RebuildObserversDoesntAddNotReadyConnectionsIfImplemented()
         {
-            // AddObserver will call transport.send and validpacketsize, so we
-            // actually need a transport
-            Transport.activeTransport = new MemoryTransport();
-
             // add a proximity checker
             // one with a ready connection, one with no ready connection, one with null connection
             RebuildObserversNetworkBehaviour comp = gameObject.AddComponent<RebuildObserversNetworkBehaviour>();
-            comp.observer = new NetworkConnectionToClient(42) { isReady = false };
-
-            // call OnStartServer so that observers dict is created
-            identity.OnStartServer();
+            comp.observer = Substitute.For<INetworkConnection>();
+            comp.observer.IsReady.Returns(false);
 
             // rebuild observers should add all component's ready observers
             identity.RebuildObservers(true);
-            Assert.That(identity.observers.Count, Is.EqualTo(0));
-
-            // clean up
-            NetworkServer.Shutdown();
-            Transport.activeTransport = null;
+            Assert.That(identity.observers, Is.Empty);
         }
 
         [Test]
         public void RebuildObserversAddsReadyServerConnectionsIfNotImplemented()
         {
-            // AddObserver will call transport.send and validpacketsize, so we
-            // actually need a transport
-            Transport.activeTransport = new MemoryTransport();
+            var readyConnection = Substitute.For<INetworkConnection>();
+            readyConnection.IsReady.Returns(true);
+            var notReadyConnection = Substitute.For<INetworkConnection>();
+            notReadyConnection.IsReady.Returns(false);
 
             // add some server connections
-            NetworkServer.connections[12] = new NetworkConnectionToClient(12) { isReady = true };
-            NetworkServer.connections[13] = new NetworkConnectionToClient(13) { isReady = false };
-
-            // call OnStartServer so that observers dict is created
-            identity.OnStartServer();
+            server.connections.Add(readyConnection);
+            server.connections.Add(notReadyConnection);
 
             // rebuild observers should add all ready server connections
             // because no component implements OnRebuildObservers
             identity.RebuildObservers(true);
-            Assert.That(identity.observers.Count, Is.EqualTo(1));
-            Assert.That(identity.observers.ContainsKey(12));
-
-            // clean up
-            NetworkServer.Shutdown();
-            Transport.activeTransport = null;
->>>>>>> 70ddf92a
+            Assert.That(identity.observers, Is.EquivalentTo(new[] { readyConnection }));
         }
 
     }
