<<<<<<< HEAD
﻿using NUnit.Framework;
=======
﻿using System.Collections;
using System.Collections.Generic;
using Mirror;
using NSubstitute;
using NUnit.Framework;
>>>>>>> 0f10c727
using UnityEngine;

namespace Mirror.Tests
{
    public class NetworkIdentityTests
    {
        class MyTestComponent : NetworkBehaviour
        {
            internal bool onStartServerInvoked;

            public override void OnStartServer()
            {
                onStartServerInvoked = true;
                base.OnStartServer();
            }
        }

        // A Test behaves as an ordinary method
        [Test]
        public void OnStartServerTest()
        {
            var gameObject = new GameObject();
            NetworkIdentity identity = gameObject.AddComponent<NetworkIdentity>();

            // lets add a component to check OnStartserver

            MyTestComponent component1 = gameObject.AddComponent<MyTestComponent>();
            MyTestComponent component2 = gameObject.AddComponent<MyTestComponent>();

            identity.OnStartServer();

            Assert.That(component1.onStartServerInvoked);
            Assert.That(component2.onStartServerInvoked);
        }

        class IsClientServerCheckComponent : NetworkBehaviour
        {
            // OnStartClient
            internal bool OnStartClient_isClient;
            internal bool OnStartClient_isServer;
            internal bool OnStartClient_isLocalPlayer;
            public override void OnStartClient()
            {
                OnStartClient_isClient = isClient;
                OnStartClient_isServer = isServer;
                OnStartClient_isLocalPlayer = isLocalPlayer;
            }

            // OnStartServer
            internal bool OnStartServer_isClient;
            internal bool OnStartServer_isServer;
            internal bool OnStartServer_isLocalPlayer;
            public override void OnStartServer()
            {
                OnStartServer_isClient = isClient;
                OnStartServer_isServer = isServer;
                OnStartServer_isLocalPlayer = isLocalPlayer;
            }

            // OnStartLocalPlayer
            internal bool OnStartLocalPlayer_isClient;
            internal bool OnStartLocalPlayer_isServer;
            internal bool OnStartLocalPlayer_isLocalPlayer;
            public override void OnStartLocalPlayer()
            {
                OnStartLocalPlayer_isClient = isClient;
                OnStartLocalPlayer_isServer = isServer;
                OnStartLocalPlayer_isLocalPlayer = isLocalPlayer;
            }

            // Start
            internal bool Start_isClient;
            internal bool Start_isServer;
            internal bool Start_isLocalPlayer;
            public void Start()
            {
                Start_isClient = isClient;
                Start_isServer = isServer;
                Start_isLocalPlayer = isLocalPlayer;
            }

            // OnDestroy
            internal bool OnDestroy_isClient;
            internal bool OnDestroy_isServer;
            internal bool OnDestroy_isLocalPlayer;
            public void OnDestroy()
            {
                OnDestroy_isClient = isClient;
                OnDestroy_isServer = isServer;
                OnDestroy_isLocalPlayer = isLocalPlayer;
            }
        }

        // check isClient/isServer/isLocalPlayer in server-only mode
        [Test]
        public void ServerMode_IsFlags_Test()
        {
            // start the server
            Transport.activeTransport = Substitute.For<Transport>();
            NetworkServer.Listen(1000);

            // create a networkidentity+component
            GameObject gameObject = new GameObject();
            NetworkIdentity identity = gameObject.AddComponent<NetworkIdentity>();
            IsClientServerCheckComponent component = gameObject.AddComponent<IsClientServerCheckComponent>();

            // spawn it
            NetworkServer.Spawn(gameObject);

            // OnStartServer should have been called. check the flags.
            Assert.That(component.OnStartServer_isClient, Is.EqualTo(false));
            Assert.That(component.OnStartServer_isLocalPlayer, Is.EqualTo(false));
            Assert.That(component.OnStartServer_isServer, Is.EqualTo(true));

            // stop the server
            NetworkServer.Shutdown();
            Transport.activeTransport = null;
        }

        // check isClient/isServer/isLocalPlayer in host mode
        [Test]
        public void HostMode_IsFlags_Test()
        {
            // start the server
            Transport.activeTransport = Substitute.For<Transport>();
            NetworkServer.Listen(1000);

            // start the client
            NetworkClient.ConnectHost();

            // create a networkidentity+component
            GameObject gameObject = new GameObject();
            NetworkIdentity identity = gameObject.AddComponent<NetworkIdentity>();
            IsClientServerCheckComponent component = gameObject.AddComponent<IsClientServerCheckComponent>();

            // set is as local player
            ClientScene.InternalAddPlayer(identity);

            // spawn it
            NetworkServer.Spawn(gameObject);

            // OnStartServer should have been called. check the flags.
            Assert.That(component.OnStartServer_isClient, Is.EqualTo(true));
            Assert.That(component.OnStartServer_isLocalPlayer, Is.EqualTo(true));
            Assert.That(component.OnStartServer_isServer, Is.EqualTo(true));

            // stop the client
            NetworkClient.Shutdown();
            NetworkServer.RemoveLocalConnection();
            ClientScene.Shutdown();

            // stop the server
            NetworkServer.Shutdown();
            Transport.activeTransport = null;
        }
    }
}<|MERGE_RESOLUTION|>--- conflicted
+++ resolved
@@ -1,12 +1,8 @@
-<<<<<<< HEAD
-﻿using NUnit.Framework;
-=======
 ﻿using System.Collections;
 using System.Collections.Generic;
 using Mirror;
 using NSubstitute;
 using NUnit.Framework;
->>>>>>> 0f10c727
 using UnityEngine;
 
 namespace Mirror.Tests
@@ -106,15 +102,18 @@
         {
             // start the server
             Transport.activeTransport = Substitute.For<Transport>();
-            NetworkServer.Listen(1000);
+            var networkManagerGameObject = new GameObject();
+            NetworkServer server = networkManagerGameObject.AddComponent<NetworkServer>();
+
+            server.Listen(1000);
 
             // create a networkidentity+component
-            GameObject gameObject = new GameObject();
+            var gameObject = new GameObject();
             NetworkIdentity identity = gameObject.AddComponent<NetworkIdentity>();
             IsClientServerCheckComponent component = gameObject.AddComponent<IsClientServerCheckComponent>();
 
             // spawn it
-            NetworkServer.Spawn(gameObject);
+            server.Spawn(gameObject);
 
             // OnStartServer should have been called. check the flags.
             Assert.That(component.OnStartServer_isClient, Is.EqualTo(false));
@@ -122,8 +121,10 @@
             Assert.That(component.OnStartServer_isServer, Is.EqualTo(true));
 
             // stop the server
-            NetworkServer.Shutdown();
+            server.Shutdown();
             Transport.activeTransport = null;
+            Object.DestroyImmediate(gameObject);
+            Object.DestroyImmediate(networkManagerGameObject);
         }
 
         // check isClient/isServer/isLocalPlayer in host mode
@@ -132,10 +133,13 @@
         {
             // start the server
             Transport.activeTransport = Substitute.For<Transport>();
-            NetworkServer.Listen(1000);
+            var networkManagerGameObject = new GameObject();
+            NetworkServer server = networkManagerGameObject.AddComponent<NetworkServer>();
+            NetworkClient client = networkManagerGameObject.AddComponent<NetworkClient>();
+            server.Listen(1000);
 
             // start the client
-            NetworkClient.ConnectHost();
+            client.ConnectHost(server);
 
             // create a networkidentity+component
             GameObject gameObject = new GameObject();
@@ -146,7 +150,7 @@
             ClientScene.InternalAddPlayer(identity);
 
             // spawn it
-            NetworkServer.Spawn(gameObject);
+            server.Spawn(gameObject);
 
             // OnStartServer should have been called. check the flags.
             Assert.That(component.OnStartServer_isClient, Is.EqualTo(true));
@@ -154,13 +158,16 @@
             Assert.That(component.OnStartServer_isServer, Is.EqualTo(true));
 
             // stop the client
-            NetworkClient.Shutdown();
-            NetworkServer.RemoveLocalConnection();
+            client.Shutdown();
+            server.RemoveLocalConnection();
             ClientScene.Shutdown();
 
             // stop the server
-            NetworkServer.Shutdown();
+            server.Shutdown();
             Transport.activeTransport = null;
+            Object.DestroyImmediate(gameObject);
+            Object.DestroyImmediate(networkManagerGameObject);
+
         }
     }
 }