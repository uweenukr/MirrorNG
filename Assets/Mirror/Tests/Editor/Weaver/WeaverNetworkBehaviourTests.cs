--- conflicted
+++ resolved
@@ -61,32 +61,22 @@
         [Test]
         public void NetworkBehaviourTargetRpcParamOut()
         {
-<<<<<<< HEAD
-            Assert.That(CompilationFinishedHook.WeaveFailed, Is.True);
-            Assert.That(weaverErrors, Contains.Item("Mirror.Weaver error: System.Void MirrorTest.MirrorTestPlayer::TargetRpcCantHaveParamOut(Mirror.INetworkConnection,System.Int32&) cannot have out parameters"));
-=======
-            Assert.That(weaverErrors, Contains.Item("TargetRpcCantHaveParamOut cannot have out parameters (at System.Void MirrorTest.NetworkBehaviourTargetRpcParamOut::TargetRpcCantHaveParamOut(Mirror.NetworkConnection,System.Int32&))" ));
->>>>>>> f6545d48
+            Assert.That(weaverErrors, Contains.Item("TargetRpcCantHaveParamOut cannot have out parameters (at System.Void MirrorTest.NetworkBehaviourTargetRpcParamOut::TargetRpcCantHaveParamOut(Mirror.INetworkConnection,System.Int32&))" ));
         }
 
         [Test]
         public void NetworkBehaviourTargetRpcParamOptional()
         {
-<<<<<<< HEAD
-            Assert.That(CompilationFinishedHook.WeaveFailed, Is.True);
-            Assert.That(weaverErrors, Contains.Item("Mirror.Weaver error: System.Void MirrorTest.MirrorTestPlayer::TargetRpcCantHaveParamOptional(Mirror.INetworkConnection,System.Int32) cannot have optional parameters"));
-=======
-            Assert.That(weaverErrors, Contains.Item("TargetRpcCantHaveParamOptional cannot have optional parameters (at System.Void MirrorTest.NetworkBehaviourTargetRpcParamOptional::TargetRpcCantHaveParamOptional(Mirror.NetworkConnection,System.Int32))" ));
->>>>>>> f6545d48
+            Assert.That(weaverErrors, Contains.Item("TargetRpcCantHaveParamOptional cannot have optional parameters (at System.Void MirrorTest.NetworkBehaviourTargetRpcParamOptional::TargetRpcCantHaveParamOptional(Mirror.INetworkConnection,System.Int32))" ));
         }
 
         [Test]
         public void NetworkBehaviourTargetRpcParamRef()
         {
             Assert.That(weaverErrors, Contains.Item("Cannot pass Int32& by reference (at System.Int32&)"));
-            Assert.That(weaverErrors, Contains.Item("TargetRpcCantHaveParamRef has invalid parameter monkeys (at System.Void MirrorTest.NetworkBehaviourTargetRpcParamRef::TargetRpcCantHaveParamRef(Mirror.NetworkConnection,System.Int32&))"));
+            Assert.That(weaverErrors, Contains.Item("TargetRpcCantHaveParamRef has invalid parameter monkeys (at System.Void MirrorTest.NetworkBehaviourTargetRpcParamRef::TargetRpcCantHaveParamRef(Mirror.INetworkConnection,System.Int32&))"));
             Assert.That(weaverErrors, Contains.Item("Cannot pass type Int32& by reference (at System.Int32&)"));
-            Assert.That(weaverErrors, Contains.Item("TargetRpcCantHaveParamRef has invalid parameter monkeys.  Unsupported type System.Int32&,  use a supported Mirror type instead (at System.Void MirrorTest.NetworkBehaviourTargetRpcParamRef::TargetRpcCantHaveParamRef(Mirror.NetworkConnection,System.Int32&))" ));
+            Assert.That(weaverErrors, Contains.Item("TargetRpcCantHaveParamRef has invalid parameter monkeys.  Unsupported type System.Int32&,  use a supported Mirror type instead (at System.Void MirrorTest.NetworkBehaviourTargetRpcParamRef::TargetRpcCantHaveParamRef(Mirror.INetworkConnection,System.Int32&))" ));
         }
 
         [Test]
@@ -99,9 +89,9 @@
         public void NetworkBehaviourTargetRpcParamComponent()
         {
             Assert.That(weaverErrors, Contains.Item("Cannot generate writer for component type ComponentClass. Use a supported type or provide a custom writer (at MirrorTest.NetworkBehaviourTargetRpcParamComponent/ComponentClass)"));
-            Assert.That(weaverErrors, Contains.Item("TargetRpcCantHaveParamComponent has invalid parameter monkeyComp (at System.Void MirrorTest.NetworkBehaviourTargetRpcParamComponent::TargetRpcCantHaveParamComponent(Mirror.NetworkConnection,MirrorTest.NetworkBehaviourTargetRpcParamComponent/ComponentClass))"));
+            Assert.That(weaverErrors, Contains.Item("TargetRpcCantHaveParamComponent has invalid parameter monkeyComp (at System.Void MirrorTest.NetworkBehaviourTargetRpcParamComponent::TargetRpcCantHaveParamComponent(Mirror.INetworkConnection,MirrorTest.NetworkBehaviourTargetRpcParamComponent/ComponentClass))"));
             Assert.That(weaverErrors, Contains.Item("Cannot generate reader for component type ComponentClass. Use a supported type or provide a custom reader (at MirrorTest.NetworkBehaviourTargetRpcParamComponent/ComponentClass)"));
-            Assert.That(weaverErrors, Contains.Item("TargetRpcCantHaveParamComponent has invalid parameter monkeyComp.  Unsupported type MirrorTest.NetworkBehaviourTargetRpcParamComponent/ComponentClass,  use a supported Mirror type instead (at System.Void MirrorTest.NetworkBehaviourTargetRpcParamComponent::TargetRpcCantHaveParamComponent(Mirror.NetworkConnection,MirrorTest.NetworkBehaviourTargetRpcParamComponent/ComponentClass))" ));
+            Assert.That(weaverErrors, Contains.Item("TargetRpcCantHaveParamComponent has invalid parameter monkeyComp.  Unsupported type MirrorTest.NetworkBehaviourTargetRpcParamComponent/ComponentClass,  use a supported Mirror type instead (at System.Void MirrorTest.NetworkBehaviourTargetRpcParamComponent::TargetRpcCantHaveParamComponent(Mirror.INetworkConnection,MirrorTest.NetworkBehaviourTargetRpcParamComponent/ComponentClass))" ));
         }
 
         [Test]
@@ -113,7 +103,7 @@
         [Test]
         public void NetworkBehaviourTargetRpcDuplicateName()
         {
-            Assert.That(weaverErrors, Contains.Item("Duplicate Target Rpc name TargetRpcCantHaveSameName (at System.Void MirrorTest.NetworkBehaviourTargetRpcDuplicateName::TargetRpcCantHaveSameName(Mirror.NetworkConnection,System.Int32,System.Int32))" ));
+            Assert.That(weaverErrors, Contains.Item("Duplicate Target Rpc name TargetRpcCantHaveSameName (at System.Void MirrorTest.NetworkBehaviourTargetRpcDuplicateName::TargetRpcCantHaveSameName(Mirror.INetworkConnection,System.Int32,System.Int32))" ));
         }
 
         [Test]
@@ -173,12 +163,7 @@
         [Test]
         public void NetworkBehaviourClientRpcParamNetworkConnection()
         {
-<<<<<<< HEAD
-            Assert.That(CompilationFinishedHook.WeaveFailed, Is.True);
-            Assert.That(weaverErrors, Contains.Item("Mirror.Weaver error: System.Void MirrorTest.MirrorTestPlayer::RpcCantHaveParamOptional(Mirror.INetworkConnection) has invalid parameer monkeyCon. Cannot pass NeworkConnections"));
-=======
-            Assert.That(weaverErrors, Contains.Item("RpcCantHaveParamOptional has invalid parameer monkeyCon. Cannot pass NeworkConnections (at System.Void MirrorTest.NetworkBehaviourClientRpcParamNetworkConnection::RpcCantHaveParamOptional(Mirror.NetworkConnection))"));
->>>>>>> f6545d48
+            Assert.That(weaverErrors, Contains.Item("RpcCantHaveParamOptional has invalid parameer monkeyCon. Cannot pass NeworkConnections (at System.Void MirrorTest.NetworkBehaviourClientRpcParamNetworkConnection::RpcCantHaveParamOptional(Mirror.INetworkConnection))"));
         }
 
         [Test]
@@ -226,12 +211,7 @@
         [Test]
         public void NetworkBehaviourCmdParamNetworkConnection()
         {
-<<<<<<< HEAD
-            Assert.That(CompilationFinishedHook.WeaveFailed, Is.True);
-            Assert.That(weaverErrors, Contains.Item("Mirror.Weaver error: System.Void MirrorTest.MirrorTestPlayer::CmdCantHaveParamOptional(Mirror.INetworkConnection) has invalid parameer monkeyCon. Cannot pass NeworkConnections"));
-=======
-            Assert.That(weaverErrors, Contains.Item("CmdCantHaveParamOptional has invalid parameer monkeyCon. Cannot pass NeworkConnections (at System.Void MirrorTest.NetworkBehaviourCmdParamNetworkConnection::CmdCantHaveParamOptional(Mirror.NetworkConnection))" ));
->>>>>>> f6545d48
+            Assert.That(weaverErrors, Contains.Item("CmdCantHaveParamOptional has invalid parameer monkeyCon. Cannot pass NeworkConnections (at System.Void MirrorTest.NetworkBehaviourCmdParamNetworkConnection::CmdCantHaveParamOptional(Mirror.INetworkConnection))" ));
         }
 
         [Test]
