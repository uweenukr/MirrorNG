{
    "name": "Mirror.Tests.Performance",
    "references": [
        "Unity.PerformanceTesting",
        "Mirror",
        "Mirror.Tests.Common",
        "UnityEngine.TestRunner",
        "UnityEditor.TestRunner"
    ],
    "includePlatforms": [
        "Editor"
    ],
    "excludePlatforms": [],
    "allowUnsafeCode": false,
    "overrideReferences": true,
    "precompiledReferences": [
        "nunit.framework.dll"
    ],
    "autoReferenced": false,
    "defineConstraints": [
        "UNITY_INCLUDE_TESTS",
        "UNITY_INCLUDE_TESTS"
    ],
<<<<<<< HEAD
    "versionDefines": [],
    "noEngineReferences": false
=======
    "versionDefines": [
        {
            "name": "com.unity.test-framework.performance",
            "expression": "(,2.0)",
            "define": "UNITY_PERFORMANCE_TESTS_1_OR_OLDER"
        }
    ]
>>>>>>> 003597bc
}<|MERGE_RESOLUTION|>--- conflicted
+++ resolved
@@ -21,10 +21,6 @@
         "UNITY_INCLUDE_TESTS",
         "UNITY_INCLUDE_TESTS"
     ],
-<<<<<<< HEAD
-    "versionDefines": [],
-    "noEngineReferences": false
-=======
     "versionDefines": [
         {
             "name": "com.unity.test-framework.performance",
@@ -32,5 +28,4 @@
             "define": "UNITY_PERFORMANCE_TESTS_1_OR_OLDER"
         }
     ]
->>>>>>> 003597bc
 }