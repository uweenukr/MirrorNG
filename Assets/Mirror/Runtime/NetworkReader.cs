--- conflicted
+++ resolved
@@ -373,11 +373,7 @@
 
             }
 
-<<<<<<< HEAD
-            if (logger.LogEnabled()) logger.Log("ReadNetworkIdentity netId:" + netId + " not found in spawned");
-=======
             if (logger.WarnEnabled()) logger.LogFormat(LogType.Warning, "ReadNetworkIdentity netId:{0} not found in spawned", netId);
->>>>>>> e8798d38
             return null;
         }
 
