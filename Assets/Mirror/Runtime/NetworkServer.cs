--- conflicted
+++ resolved
@@ -416,15 +416,10 @@
 
             Disconnected.Invoke(connection);
 
-<<<<<<< HEAD
+            DestroyPlayerForConnection(connection);
+
             if (connection == LocalConnection)
                 LocalConnection = null;
-=======
-            DestroyPlayerForConnection(connection);
-
-            if (connection == localConnection)
-                localConnection = null;
->>>>>>> 2d50dc1d
         }
 
         internal void OnAuthenticated(NetworkConnection conn)
