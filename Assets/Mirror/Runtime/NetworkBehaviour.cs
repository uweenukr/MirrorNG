using System;
using System.Collections.Generic;
using System.ComponentModel;
using Mirror.RemoteCalls;
using UnityEngine;

namespace Mirror
{
    /// <summary>
    /// Sync to everyone, or only to owner.
    /// </summary>
    public enum SyncMode { Observers, Owner }

    /// <summary>
    /// Base class which should be inherited by scripts which contain networking functionality.
    /// </summary>
    /// <remarks>
    /// <para>This is a MonoBehaviour class so scripts which need to use the networking feature should inherit this class instead of MonoBehaviour. It allows you to invoke networked actions, receive various callbacks, and automatically synchronize state from server-to-client.</para>
    /// <para>The NetworkBehaviour component requires a NetworkIdentity on the game object. There can be multiple NetworkBehaviours on a single game object. For an object with sub-components in a hierarchy, the NetworkIdentity must be on the root object, and NetworkBehaviour scripts must also be on the root object.</para>
    /// <para>Some of the built-in components of the networking system are derived from NetworkBehaviour, including NetworkTransport, NetworkAnimator and NetworkProximityChecker.</para>
    /// </remarks>
    [AddComponentMenu("")]
    [RequireComponent(typeof(NetworkIdentity))]
    [HelpURL("https://mirror-networking.com/docs/Guides/NetworkBehaviour.html")]
    public abstract class NetworkBehaviour : MonoBehaviour
    {
        static readonly ILogger logger = LogFactory.GetLogger(typeof(NetworkBehaviour));

        internal float lastSyncTime;

        // hidden because NetworkBehaviourInspector shows it only if has OnSerialize.
        /// <summary>
        /// sync mode for OnSerialize
        /// </summary>
        [HideInInspector] public SyncMode syncMode = SyncMode.Observers;

        // hidden because NetworkBehaviourInspector shows it only if has OnSerialize.
        /// <summary>
        /// sync interval for OnSerialize (in seconds)
        /// </summary>
        [Tooltip("Time in seconds until next change is synchronized to the client. '0' means send immediately if changed. '0.5' means only send changes every 500ms.\n(This is for state synchronization like SyncVars, SyncLists, OnSerialize. Not for Cmds, Rpcs, etc.)")]
        // [0,2] should be enough. anything >2s is too laggy anyway.
        [Range(0, 2)]
        [HideInInspector] public float syncInterval = 0.1f;

        /// <summary>
        /// Returns true if this object is active on an active server.
        /// <para>This is only true if the object has been spawned. This is different from NetworkServer.active, which is true if the server itself is active rather than this object being active.</para>
        /// </summary>
        public bool IsServer => NetIdentity.IsServer;

        /// <summary>
        /// Returns true if running as a client and this object was spawned by a server.
        /// </summary>
        public bool IsClient => NetIdentity.IsClient;

        /// <summary>
        /// Returns true if we're on host mode.
        /// </summary>
        public bool IsLocalClient => NetIdentity.IsLocalClient;

        /// <summary>
        /// This returns true if this object is the one that represents the player on the local machine.
        /// <para>In multiplayer games, there are multiple instances of the Player object. The client needs to know which one is for "themselves" so that only that player processes input and potentially has a camera attached. The IsLocalPlayer function will return true only for the player instance that belongs to the player on the local machine, so it can be used to filter out input for non-local players.</para>
        /// </summary>
        public bool IsLocalPlayer => NetIdentity.IsLocalPlayer;

        /// <summary>
        /// True if this object only exists on the server
        /// </summary>
        public bool IsServerOnly => IsServer && !IsClient;

        /// <summary>
        /// True if this object exists on a client that is not also acting as a server
        /// </summary>
        public bool IsClientOnly => IsClient && !IsServer;

        /// <summary>
        /// This returns true if this object is the authoritative version of the object in the distributed network application.
        /// <para>The <see cref="NetworkIdentity.HasAuthority">NetworkIdentity.hasAuthority</see> value on the NetworkIdentity determines how authority is determined. For most objects, authority is held by the server. For objects with <see cref="NetworkIdentity.HasAuthority">NetworkIdentity.hasAuthority</see> set, authority is held by the client of that player.</para>
        /// </summary>
        public bool HasAuthority => NetIdentity.HasAuthority;

        /// <summary>
        /// The unique network Id of this object.
        /// <para>This is assigned at runtime by the network server and will be unique for all objects for that network session.</para>
        /// </summary>
        public uint NetId => NetIdentity.NetId;

        /// <summary>
        /// The <see cref="NetworkServer">NetworkClient</see> associated to this object.
        /// </summary>
        public NetworkServer Server => NetIdentity.Server;

        /// <summary>
        /// The <see cref="NetworkClient">NetworkClient</see> associated to this object.
        /// </summary>
        public NetworkClient Client => NetIdentity.Client;

        /// <summary>
        /// The <see cref="NetworkConnection">NetworkConnection</see> associated with this <see cref="NetworkIdentity">NetworkIdentity.</see> This is only valid for player objects on the client.
        /// </summary>
        public INetworkConnection ConnectionToServer => NetIdentity.ConnectionToServer;

        /// <summary>
        /// The <see cref="NetworkConnection">NetworkConnection</see> associated with this <see cref="NetworkIdentity">NetworkIdentity.</see> This is only valid for player objects on the server.
        /// </summary>
        public INetworkConnection ConnectionToClient => NetIdentity.ConnectionToClient;

        public NetworkTime NetworkTime => IsClient ? Client.Time : Server.Time;

        protected ulong SyncVarDirtyBits { get; private set; }
        ulong syncVarHookGuard;

        protected bool GetSyncVarHookGuard(ulong dirtyBit)
        {
            return (syncVarHookGuard & dirtyBit) != 0UL;
        }

        protected void SetSyncVarHookGuard(ulong dirtyBit, bool value)
        {
            if (value)
                syncVarHookGuard |= dirtyBit;
            else
                syncVarHookGuard &= ~dirtyBit;
        }

        /// <summary>
        /// objects that can synchronize themselves, such as synclists
        /// </summary>
        protected readonly List<ISyncObject> syncObjects = new List<ISyncObject>();

        /// <summary>
        /// NetworkIdentity component caching for easier access
        /// </summary>
        NetworkIdentity netIdentityCache;

        /// <summary>
        /// Returns the NetworkIdentity of this object
        /// </summary>
        public NetworkIdentity NetIdentity
        {
            get
            {
                // in this specific case,  we want to know if we have set it before
                // so we can compare if the reference is null
                // instead of calling unity's MonoBehaviour == operator
                if (((object)netIdentityCache) == null)
                {
                    netIdentityCache = GetComponent<NetworkIdentity>();
                }
                if (((object)netIdentityCache) == null)
                {
                    logger.LogError("There is no NetworkIdentity on " + name + ". Please add one.");
                }
                return netIdentityCache;
            }
        }

        /// <summary>
        /// Returns the index of the component on this object
        /// </summary>
        public int ComponentIndex
        {
            get
            {
                // note: FindIndex causes allocations, we search manually instead
                for (int i = 0; i < NetIdentity.NetworkBehaviours.Length; i++)
                {
                    NetworkBehaviour component = NetIdentity.NetworkBehaviours[i];
                    if (component == this)
                        return i;
                }

                // this should never happen
                logger.LogError("Could not find component in GameObject. You should not add/remove components in networked objects dynamically", this);

                return -1;
            }
        }

        // this gets called in the constructor by the weaver
        // for every SyncObject in the component (e.g. SyncLists).
        // We collect all of them and we synchronize them with OnSerialize/OnDeserialize
        protected void InitSyncObject(ISyncObject syncObject)
        {
            syncObjects.Add(syncObject);
        }

        #region Commands
        [EditorBrowsable(EditorBrowsableState.Never)]
        protected void SendCommandInternal(Type invokeClass, string cmdName, NetworkWriter writer, int channelId, bool ignoreAuthority = false)
        {
            // this was in Weaver before
            // NOTE: we could remove this later to allow calling Cmds on Server
            //       to avoid Wrapper functions. a lot of people requested this.
            if (!Client.Active)
            {
<<<<<<< HEAD
                throw new InvalidOperationException("Command Function " + cmdName + " called on server without an active client.");
=======
                logger.LogError("Command Function " + cmdName + " called on server without an active client.");
                return;
>>>>>>> e8798d38
            }

            // local players can always send commands, regardless of authority, other objects must have authority.
<<<<<<< HEAD
            if (!(IsLocalPlayer || HasAuthority))
            {
                throw new UnauthorizedAccessException($"Trying to send command for object without authority. {invokeClass.ToString()}.{cmdName}");
=======
            if (!(ignoreAuthority || isLocalPlayer || hasAuthority))
            {
                logger.LogWarning($"Trying to send command for object without authority. {invokeClass.ToString()}.{cmdName}");
                return;
>>>>>>> e8798d38
            }

            if (Client.Connection == null)
            {
<<<<<<< HEAD
                throw new InvalidOperationException("Send command attempted with no client running [client=" + ConnectionToServer + "].");
=======
                logger.LogError("Send command attempted with no client running [client=" + connectionToServer + "].");
                return;
>>>>>>> e8798d38
            }

            // construct the message
            var message = new CommandMessage
            {
                netId = NetId,
                componentIndex = ComponentIndex,
                // type+func so Inventory.RpcUse != Equipment.RpcUse
                functionHash = RemoteCallHelper.GetMethodHash(invokeClass, cmdName),
                // segment to avoid reader allocations
                payload = writer.ToArraySegment()
            };

            _ = Client.SendAsync(message, channelId);
        }

        /// <summary>
        /// Manually invoke a Command.
        /// </summary>
        /// <param name="cmdHash">Hash of the Command name.</param>
        /// <param name="reader">Parameters to pass to the command.</param>
        /// <returns>Returns true if successful.</returns>
        [EditorBrowsable(EditorBrowsableState.Never)]
        public virtual bool InvokeCommand(int cmdHash, NetworkReader reader)
        {
            return RemoteCallHelper.InvokeHandlerDelegate(cmdHash, MirrorInvokeType.Command, reader, this);
        }
        #endregion

        #region Client RPCs
        [EditorBrowsable(EditorBrowsableState.Never)]
<<<<<<< HEAD
        protected void SendRpcInternal(Type invokeClass, string rpcName, NetworkWriter writer, int channelId)
=======
        protected void SendRPCInternal(Type invokeClass, string rpcName, NetworkWriter writer, int channelId, bool excludeOwner)
>>>>>>> e8798d38
        {
            // this was in Weaver before
            if (!Server.Active)
            {
<<<<<<< HEAD
                throw new InvalidOperationException("RPC Function " + rpcName + " called on Client.");
=======
                logger.LogError("RPC Function " + rpcName + " called on Client.");
                return;
>>>>>>> e8798d38
            }
            // This cannot use NetworkServer.active, as that is not specific to this object.
            if (!IsServer)
            {
                logger.LogWarning("ClientRpc " + rpcName + " called on un-spawned object: " + name);
                return;
            }

            // construct the message
            var message = new RpcMessage
            {
                netId = NetId,
                componentIndex = ComponentIndex,
                // type+func so Inventory.RpcUse != Equipment.RpcUse
                functionHash = RemoteCallHelper.GetMethodHash(invokeClass, rpcName),
                // segment to avoid reader allocations
                payload = writer.ToArraySegment()
            };

<<<<<<< HEAD
            Server.SendToReady(NetIdentity, message, channelId);
=======
            // The public facing parameter is excludeOwner in [ClientRpc]
            // so we negate it here to logically align with SendToReady.
            bool includeOwner = !excludeOwner;
            NetworkServer.SendToReady(netIdentity, message, includeOwner, channelId);
>>>>>>> e8798d38
        }

        [EditorBrowsable(EditorBrowsableState.Never)]
        protected void SendTargetRpcInternal(INetworkConnection conn, Type invokeClass, string rpcName, NetworkWriter writer, int channelId)
        {
            // this was in Weaver before
            if (!Server.Active)
            {
<<<<<<< HEAD
                throw new InvalidOperationException("TargetRPC Function " + rpcName + " called on client.");
=======
                logger.LogError("TargetRPC Function " + rpcName + " called on client.");
                return;
>>>>>>> e8798d38
            }

            // connection parameter is optional. assign if null.
            if (conn == null)
            {
<<<<<<< HEAD
                conn = ConnectionToClient;
=======
                conn = connectionToClient;
            }
            // this was in Weaver before
            if (conn is NetworkConnectionToServer)
            {
                logger.LogError("TargetRPC Function " + rpcName + " called on connection to server");
                return;
>>>>>>> e8798d38
            }

            // This cannot use NetworkServer.active, as that is not specific to this object.
            if (!IsServer)
            {
                logger.LogWarning("TargetRpc " + rpcName + " called on un-spawned object: " + name);
                return;
            }

            // construct the message
            var message = new RpcMessage
            {
                netId = NetId,
                componentIndex = ComponentIndex,
                // type+func so Inventory.RpcUse != Equipment.RpcUse
                functionHash = RemoteCallHelper.GetMethodHash(invokeClass, rpcName),
                // segment to avoid reader allocations
                payload = writer.ToArraySegment()
            };

            conn.Send(message, channelId);
        }

        /// <summary>
        /// Manually invoke an RPC function.
        /// </summary>
        /// <param name="rpcHash">Hash of the RPC name.</param>
        /// <param name="reader">Parameters to pass to the RPC function.</param>
        /// <returns>Returns true if successful.</returns>
        [EditorBrowsable(EditorBrowsableState.Never)]
        public virtual bool InvokeRpc(int rpcHash, NetworkReader reader)
        {
            return RemoteCallHelper.InvokeHandlerDelegate(rpcHash, MirrorInvokeType.ClientRpc, reader, this);
        }
        #endregion

        #region Sync Events
        [EditorBrowsable(EditorBrowsableState.Never)]
        protected void SendEventInternal(Type invokeClass, string eventName, NetworkWriter writer, int channelId)
        {
            if (!Server.Active)
            {
                logger.LogWarning("SendEvent no server?");
                return;
            }

            // construct the message
            var message = new SyncEventMessage
            {
                netId = NetId,
                componentIndex = ComponentIndex,
                // type+func so Inventory.RpcUse != Equipment.RpcUse
                functionHash = RemoteCallHelper.GetMethodHash(invokeClass, eventName),
                // segment to avoid reader allocations
                payload = writer.ToArraySegment()
            };

            Server.SendToReady(NetIdentity, message, channelId);
        }

        /// <summary>
        /// Manually invoke a SyncEvent.
        /// </summary>
        /// <param name="eventHash">Hash of the SyncEvent name.</param>
        /// <param name="reader">Parameters to pass to the SyncEvent.</param>
        /// <returns>Returns true if successful.</returns>
        [EditorBrowsable(EditorBrowsableState.Never)]
        public virtual bool InvokeSyncEvent(int eventHash, NetworkReader reader)
        {
<<<<<<< HEAD
            return InvokeHandlerDelegate(eventHash, MirrorInvokeType.SyncEvent, reader);
        }
        #endregion

        #region Code Gen Path Helpers
        /// <summary>
        /// Delegate for Command functions.
        /// </summary>
        /// <param name="obj"></param>
        /// <param name="reader"></param>
        public delegate void CmdDelegate(NetworkBehaviour obj, NetworkReader reader);

        protected class Invoker
        {
            public MirrorInvokeType invokeType;
            public Type invokeClass;
            public CmdDelegate invokeFunction;
        }

        static readonly Dictionary<int, Invoker> cmdHandlerDelegates = new Dictionary<int, Invoker>();

        // helper function register a Command/Rpc/SyncEvent delegate
        [EditorBrowsable(EditorBrowsableState.Never)]
        protected static void RegisterDelegate(Type invokeClass, string cmdName, MirrorInvokeType invokerType, CmdDelegate func)
        {
            // type+func so Inventory.RpcUse != Equipment.RpcUse
            int cmdHash = GetMethodHash(invokeClass, cmdName);

            if (cmdHandlerDelegates.ContainsKey(cmdHash))
            {
                // something already registered this hash
                Invoker oldInvoker = cmdHandlerDelegates[cmdHash];
                if (oldInvoker.invokeClass == invokeClass &&
                    oldInvoker.invokeType == invokerType &&
                    oldInvoker.invokeFunction == func)
                {
                    // it's all right,  it was the same function
                    return;
                }

                logger.LogError($"Function {oldInvoker.invokeClass}.{oldInvoker.invokeFunction.GetMethodName()} and {invokeClass}.{func.GetMethodName()} have the same hash.  Please rename one of them");
            }
            var invoker = new Invoker
            {
                invokeType = invokerType,
                invokeClass = invokeClass,
                invokeFunction = func
            };
            cmdHandlerDelegates[cmdHash] = invoker;
            if (logger.LogEnabled()) logger.Log("RegisterDelegate hash:" + cmdHash + " invokerType: " + invokerType + " method:" + func.GetMethodName());
        }

        [EditorBrowsable(EditorBrowsableState.Never)]
        public static void RegisterCommandDelegate(Type invokeClass, string cmdName, CmdDelegate func)
        {
            RegisterDelegate(invokeClass, cmdName, MirrorInvokeType.Command, func);
        }

        [EditorBrowsable(EditorBrowsableState.Never)]
        public static void RegisterRpcDelegate(Type invokeClass, string rpcName, CmdDelegate func)
        {
            RegisterDelegate(invokeClass, rpcName, MirrorInvokeType.ClientRpc, func);
        }

        [EditorBrowsable(EditorBrowsableState.Never)]
        public static void RegisterEventDelegate(Type invokeClass, string eventName, CmdDelegate func)
        {
            RegisterDelegate(invokeClass, eventName, MirrorInvokeType.SyncEvent, func);
        }

        // we need a way to clean up delegates after tests
        [EditorBrowsable(EditorBrowsableState.Never)]
        internal static void ClearDelegates()
        {
            cmdHandlerDelegates.Clear();
        }

        static bool GetInvokerForHash(int cmdHash, MirrorInvokeType invokeType, out Invoker invoker)
        {
            if (cmdHandlerDelegates.TryGetValue(cmdHash, out invoker) &&
                invoker != null &&
                invoker.invokeType == invokeType)
            {
                return true;
            }

            // debug message if not found, or null, or mismatched type
            // (no need to throw an error, an attacker might just be trying to
            //  call an cmd with an rpc's hash)
            if (logger.LogEnabled()) logger.Log("GetInvokerForHash hash:" + cmdHash + " not found");
            return false;
        }

        // InvokeCmd/Rpc/SyncEventDelegate can all use the same function here
        internal bool InvokeHandlerDelegate(int cmdHash, MirrorInvokeType invokeType, NetworkReader reader)
        {
            if (GetInvokerForHash(cmdHash, invokeType, out Invoker invoker) &&
                invoker.invokeClass.IsInstanceOfType(this))
            {
                invoker.invokeFunction(this, reader);
                return true;
            }
            return false;
=======
            return RemoteCallHelper.InvokeHandlerDelegate(eventHash, MirrorInvokeType.SyncEvent, reader, this);
>>>>>>> e8798d38
        }
        #endregion

        #region Helpers

        // helper function for [SyncVar] GameObjects.
        // IMPORTANT: keep as 'protected', not 'internal', otherwise Weaver
        //            can't resolve it
        [EditorBrowsable(EditorBrowsableState.Never)]
        protected bool SyncVarGameObjectEqual(GameObject newGameObject, uint netIdField)
        {
            uint newNetId = 0;
            if (newGameObject != null)
            {
                NetworkIdentity identity = newGameObject.GetComponent<NetworkIdentity>();
                if (identity != null)
                {
                    newNetId = identity.NetId;
                    if (newNetId == 0)
                    {
                        logger.LogWarning("SetSyncVarGameObject GameObject " + newGameObject + " has a zero netId. Maybe it is not spawned yet?");
                    }
                }
            }

            return newNetId == netIdField;
        }

        // helper function for [SyncVar] GameObjects.
        [EditorBrowsable(EditorBrowsableState.Never)]
        protected void SetSyncVarGameObject(GameObject newGameObject, ref GameObject gameObjectField, ulong dirtyBit, ref uint netIdField)
        {
            if (GetSyncVarHookGuard(dirtyBit))
                return;

            uint newNetId = 0;
            if (newGameObject != null)
            {
                NetworkIdentity identity = newGameObject.GetComponent<NetworkIdentity>();
                if (identity != null)
                {
                    newNetId = identity.NetId;
                    if (newNetId == 0)
                    {
                        logger.LogWarning("SetSyncVarGameObject GameObject " + newGameObject + " has a zero netId. Maybe it is not spawned yet?");
                    }
                }
            }

            if (logger.LogEnabled()) logger.Log("SetSyncVar GameObject " + GetType().Name + " bit [" + dirtyBit + "] netfieldId:" + netIdField + "->" + newNetId);
            SetDirtyBit(dirtyBit);
            // assign new one on the server, and in case we ever need it on client too
            gameObjectField = newGameObject;
            netIdField = newNetId;
        }

        // helper function for [SyncVar] GameObjects.
        // -> ref GameObject as second argument makes OnDeserialize processing easier
        [EditorBrowsable(EditorBrowsableState.Never)]
        protected GameObject GetSyncVarGameObject(uint netId, ref GameObject gameObjectField)
        {
            if (!IsServer && !IsClient)
                return gameObjectField;

            // server always uses the field
            if (IsServer)
            {
                return gameObjectField;
            }

            // client always looks up based on netId because objects might get in and out of range
            // over and over again, which shouldn't null them forever
            if (Client.Spawned.TryGetValue(netId, out NetworkIdentity identity) && identity != null)
                return gameObjectField = identity.gameObject;

            return null;
        }

        // helper function for [SyncVar] NetworkIdentities.
        // IMPORTANT: keep as 'protected', not 'internal', otherwise Weaver
        //            can't resolve it
        [EditorBrowsable(EditorBrowsableState.Never)]
        protected bool SyncVarNetworkIdentityEqual(NetworkIdentity newIdentity, uint netIdField)
        {
            uint newNetId = 0;
            if (newIdentity != null)
            {
                newNetId = newIdentity.NetId;
                if (newNetId == 0)
                {
                    logger.LogWarning("SetSyncVarNetworkIdentity NetworkIdentity " + newIdentity + " has a zero netId. Maybe it is not spawned yet?");
                }
            }

            // netId changed?
            return newNetId == netIdField;
        }

        // helper function for [SyncVar] NetworkIdentities.
        [EditorBrowsable(EditorBrowsableState.Never)]
        protected void SetSyncVarNetworkIdentity(NetworkIdentity newIdentity, ref NetworkIdentity identityField, ulong dirtyBit, ref uint netIdField)
        {
            if (GetSyncVarHookGuard(dirtyBit))
                return;

            uint newNetId = 0;
            if (newIdentity != null)
            {
                newNetId = newIdentity.NetId;
                if (newNetId == 0)
                {
                    logger.LogWarning("SetSyncVarNetworkIdentity NetworkIdentity " + newIdentity + " has a zero netId. Maybe it is not spawned yet?");
                }
            }

            if (logger.LogEnabled()) logger.Log("SetSyncVarNetworkIdentity NetworkIdentity " + GetType().Name + " bit [" + dirtyBit + "] netIdField:" + netIdField + "->" + newNetId);
            SetDirtyBit(dirtyBit);
            netIdField = newNetId;
            // assign new one on the server, and in case we ever need it on client too
            identityField = newIdentity;
        }

        // helper function for [SyncVar] NetworkIdentities.
        // -> ref GameObject as second argument makes OnDeserialize processing easier
        [EditorBrowsable(EditorBrowsableState.Never)]
        protected NetworkIdentity GetSyncVarNetworkIdentity(uint netId, ref NetworkIdentity identityField)
        {
            // server always uses the field
            if (IsServer)
            {
                return identityField;
            }

            // client always looks up based on netId because objects might get in and out of range
            // over and over again, which shouldn't null them forever
            Client.Spawned.TryGetValue(netId, out identityField);
            return identityField;
        }

        [EditorBrowsable(EditorBrowsableState.Never)]
        protected bool SyncVarEqual<T>(T value, ref T fieldValue)
        {
            // newly initialized or changed value?
            return EqualityComparer<T>.Default.Equals(value, fieldValue);
        }

        [EditorBrowsable(EditorBrowsableState.Never)]
        protected void SetSyncVar<T>(T value, ref T fieldValue, ulong dirtyBit)
        {
            if (logger.LogEnabled()) logger.Log("SetSyncVar " + GetType().Name + " bit [" + dirtyBit + "] " + fieldValue + "->" + value);
            SetDirtyBit(dirtyBit);
            fieldValue = value;
        }
        #endregion

        /// <summary>
        /// Used to set the behaviour as dirty, so that a network update will be sent for the object.
        /// these are masks, not bit numbers, ie. 0x004 not 2
        /// </summary>
        /// <param name="dirtyBit">Bit mask to set.</param>
        public void SetDirtyBit(ulong dirtyBit)
        {
            SyncVarDirtyBits |= dirtyBit;
        }

        /// <summary>
        /// This clears all the dirty bits that were set on this script by SetDirtyBits();
        /// <para>This is automatically invoked when an update is sent for this object, but can be called manually as well.</para>
        /// </summary>
        public void ClearAllDirtyBits()
        {
            lastSyncTime = Time.time;
            SyncVarDirtyBits = 0L;

            // flush all unsynchronized changes in syncobjects
            // note: don't use List.ForEach here, this is a hot path
            //   List.ForEach: 432b/frame
            //   for: 231b/frame
            for (int i = 0; i < syncObjects.Count; ++i)
            {
                syncObjects[i].Flush();
            }
        }

        bool AnySyncObjectDirty()
        {
            // note: don't use Linq here. 1200 networked objects:
            //   Linq: 187KB GC/frame;, 2.66ms time
            //   for: 8KB GC/frame; 1.28ms time
            for (int i = 0; i < syncObjects.Count; ++i)
            {
                if (syncObjects[i].IsDirty)
                {
                    return true;
                }
            }
            return false;
        }

        internal bool IsDirty()
        {
            if (Time.time - lastSyncTime >= syncInterval)
            {
                return SyncVarDirtyBits != 0L || AnySyncObjectDirty();
            }
            return false;
        }

        /// <summary>
        /// Virtual function to override to send custom serialization data. The corresponding function to send serialization data is OnDeserialize().
        /// </summary>
        /// <remarks>
        /// <para>The initialState flag is useful to differentiate between the first time an object is serialized and when incremental updates can be sent. The first time an object is sent to a client, it must include a full state snapshot, but subsequent updates can save on bandwidth by including only incremental changes. Note that SyncVar hook functions are not called when initialState is true, only for incremental updates.</para>
        /// <para>If a class has SyncVars, then an implementation of this function and OnDeserialize() are added automatically to the class. So a class that has SyncVars cannot also have custom serialization functions.</para>
        /// <para>The OnSerialize function should return true to indicate that an update should be sent. If it returns true, then the dirty bits for that script are set to zero, if it returns false then the dirty bits are not changed. This allows multiple changes to a script to be accumulated over time and sent when the system is ready, instead of every frame.</para>
        /// </remarks>
        /// <param name="writer">Writer to use to write to the stream.</param>
        /// <param name="initialState">If this is being called to send initial state.</param>
        /// <returns>True if data was written.</returns>
        public virtual bool OnSerialize(NetworkWriter writer, bool initialState)
        {
            bool objectWritten = false;
            // if initialState: write all SyncVars.
            // otherwise write dirtyBits+dirty SyncVars
            if (initialState)
            {
                objectWritten = SerializeObjectsAll(writer);
            }
            else
            {
                objectWritten = SerializeObjectsDelta(writer);
            }

            bool syncVarWritten = SerializeSyncVars(writer, initialState);

            return objectWritten || syncVarWritten;
        }


        /// <summary>
        /// Virtual function to override to receive custom serialization data. The corresponding function to send serialization data is OnSerialize().
        /// </summary>
        /// <param name="reader">Reader to read from the stream.</param>
        /// <param name="initialState">True if being sent initial state.</param>
        public virtual void OnDeserialize(NetworkReader reader, bool initialState)
        {
            if (initialState)
            {
                DeSerializeObjectsAll(reader);
            }
            else
            {
                DeSerializeObjectsDelta(reader);
            }

            DeserializeSyncVars(reader, initialState);
        }

        // Don't rename. Weaver uses this exact function name.
        public virtual bool SerializeSyncVars(NetworkWriter writer, bool initialState)
        {
            return false;

            // SyncVar are writen here in subclass

            // if initialState
            //   write all SyncVars
            // else
            //   write syncVarDirtyBits
            //   write dirty SyncVars
        }

        // Don't rename. Weaver uses this exact function name.
        public virtual void DeserializeSyncVars(NetworkReader reader, bool initialState)
        {
            // SyncVars are read here in subclass

            // if initialState
            //   read all SyncVars
            // else
            //   read syncVarDirtyBits
            //   read dirty SyncVars
        }

        internal ulong DirtyObjectBits()
        {
            ulong dirtyObjects = 0;
            for (int i = 0; i < syncObjects.Count; i++)
            {
                ISyncObject syncObject = syncObjects[i];
                if (syncObject.IsDirty)
                {
                    dirtyObjects |= 1UL << i;
                }
            }
            return dirtyObjects;
        }

        public bool SerializeObjectsAll(NetworkWriter writer)
        {
            bool dirty = false;
            for (int i = 0; i < syncObjects.Count; i++)
            {
                ISyncObject syncObject = syncObjects[i];
                syncObject.OnSerializeAll(writer);
                dirty = true;
            }
            return dirty;
        }

        public bool SerializeObjectsDelta(NetworkWriter writer)
        {
            bool dirty = false;
            // write the mask
            writer.WritePackedUInt64(DirtyObjectBits());
            // serializable objects, such as synclists
            for (int i = 0; i < syncObjects.Count; i++)
            {
                ISyncObject syncObject = syncObjects[i];
                if (syncObject.IsDirty)
                {
                    syncObject.OnSerializeDelta(writer);
                    dirty = true;
                }
            }
            return dirty;
        }

        internal void DeSerializeObjectsAll(NetworkReader reader)
        {
            for (int i = 0; i < syncObjects.Count; i++)
            {
                ISyncObject syncObject = syncObjects[i];
                syncObject.OnDeserializeAll(reader);
            }
        }

        internal void DeSerializeObjectsDelta(NetworkReader reader)
        {
            ulong dirty = reader.ReadPackedUInt64();
            for (int i = 0; i < syncObjects.Count; i++)
            {
                ISyncObject syncObject = syncObjects[i];
                if ((dirty & (1UL << i)) != 0)
                {
                    syncObject.OnDeserializeDelta(reader);
                }
            }
        }

        internal void ResetSyncObjects()
        {
            foreach (var syncObject in syncObjects)
            {
                syncObject.Reset();
            }
        }
<<<<<<< HEAD
=======

        // Deprecated 04/20/2020
        /// <summary>
        /// Obsolete: Use <see cref="OnStopClient()">OnStopClient()</see> instead
        /// </summary>
        [EditorBrowsable(EditorBrowsableState.Never), Obsolete("Override OnStopClient() instead")]
        public virtual void OnNetworkDestroy() { }

        /// <summary>
        /// This is invoked on clients when the server has caused this object to be destroyed.
        /// <para>This can be used as a hook to invoke effects or do client specific cleanup.</para>
        /// </summary>
        public virtual void OnStopClient()
        {
#pragma warning disable CS0618 // Type or member is obsolete
            // backwards compatibility
            OnNetworkDestroy();
#pragma warning restore CS0618 // Type or member is obsolete
        }

        /// <summary>
        /// This is invoked for NetworkBehaviour objects when they become active on the server.
        /// <para>This could be triggered by NetworkServer.Listen() for objects in the scene, or by NetworkServer.Spawn() for objects that are dynamically created.</para>
        /// <para>This will be called for objects on a "host" as well as for object on a dedicated server.</para>
        /// </summary>
        public virtual void OnStartServer() { }

        /// <summary>
        /// Invoked on the server when the object is unspawned
        /// <para>Useful for saving object data in persistant storage</para>
        /// </summary>
        public virtual void OnStopServer() { }

        /// <summary>
        /// Called on every NetworkBehaviour when it is activated on a client.
        /// <para>Objects on the host have this function called, as there is a local client on the host. The values of SyncVars on object are guaranteed to be initialized correctly with the latest state from the server when this function is called on the client.</para>
        /// </summary>
        public virtual void OnStartClient() { }

        /// <summary>
        /// Called when the local player object has been set up.
        /// <para>This happens after OnStartClient(), as it is triggered by an ownership message from the server. This is an appropriate place to activate components or functionality that should only be active for the local player, such as cameras and input.</para>
        /// </summary>
        public virtual void OnStartLocalPlayer() { }

        /// <summary>
        /// This is invoked on behaviours that have authority, based on context and <see cref="NetworkIdentity.hasAuthority">NetworkIdentity.hasAuthority</see>.
        /// <para>This is called after <see cref="OnStartServer">OnStartServer</see> and before <see cref="OnStartClient">OnStartClient.</see></para>
        /// <para>When <see cref="NetworkIdentity.AssignClientAuthority">AssignClientAuthority</see> is called on the server, this will be called on the client that owns the object. When an object is spawned with <see cref="NetworkServer.Spawn">NetworkServer.Spawn</see> with a NetworkConnection parameter included, this will be called on the client that owns the object.</para>
        /// </summary>
        public virtual void OnStartAuthority() { }

        /// <summary>
        /// This is invoked on behaviours when authority is removed.
        /// <para>When NetworkIdentity.RemoveClientAuthority is called on the server, this will be called on the client that owns the object.</para>
        /// </summary>
        public virtual void OnStopAuthority() { }
>>>>>>> e8798d38
    }
}<|MERGE_RESOLUTION|>--- conflicted
+++ resolved
@@ -189,42 +189,25 @@
 
         #region Commands
         [EditorBrowsable(EditorBrowsableState.Never)]
-        protected void SendCommandInternal(Type invokeClass, string cmdName, NetworkWriter writer, int channelId, bool ignoreAuthority = false)
+        protected void SendCommandInternal(Type invokeClass, string cmdName, NetworkWriter writer, int channelId, bool requireAuthority = true)
         {
             // this was in Weaver before
             // NOTE: we could remove this later to allow calling Cmds on Server
             //       to avoid Wrapper functions. a lot of people requested this.
             if (!Client.Active)
             {
-<<<<<<< HEAD
                 throw new InvalidOperationException("Command Function " + cmdName + " called on server without an active client.");
-=======
-                logger.LogError("Command Function " + cmdName + " called on server without an active client.");
-                return;
->>>>>>> e8798d38
             }
 
             // local players can always send commands, regardless of authority, other objects must have authority.
-<<<<<<< HEAD
-            if (!(IsLocalPlayer || HasAuthority))
+            if (requireAuthority && !(IsLocalPlayer || HasAuthority))
             {
                 throw new UnauthorizedAccessException($"Trying to send command for object without authority. {invokeClass.ToString()}.{cmdName}");
-=======
-            if (!(ignoreAuthority || isLocalPlayer || hasAuthority))
-            {
-                logger.LogWarning($"Trying to send command for object without authority. {invokeClass.ToString()}.{cmdName}");
-                return;
->>>>>>> e8798d38
             }
 
             if (Client.Connection == null)
             {
-<<<<<<< HEAD
                 throw new InvalidOperationException("Send command attempted with no client running [client=" + ConnectionToServer + "].");
-=======
-                logger.LogError("Send command attempted with no client running [client=" + connectionToServer + "].");
-                return;
->>>>>>> e8798d38
             }
 
             // construct the message
@@ -256,21 +239,12 @@
 
         #region Client RPCs
         [EditorBrowsable(EditorBrowsableState.Never)]
-<<<<<<< HEAD
-        protected void SendRpcInternal(Type invokeClass, string rpcName, NetworkWriter writer, int channelId)
-=======
         protected void SendRPCInternal(Type invokeClass, string rpcName, NetworkWriter writer, int channelId, bool excludeOwner)
->>>>>>> e8798d38
         {
             // this was in Weaver before
             if (!Server.Active)
             {
-<<<<<<< HEAD
                 throw new InvalidOperationException("RPC Function " + rpcName + " called on Client.");
-=======
-                logger.LogError("RPC Function " + rpcName + " called on Client.");
-                return;
->>>>>>> e8798d38
             }
             // This cannot use NetworkServer.active, as that is not specific to this object.
             if (!IsServer)
@@ -290,44 +264,25 @@
                 payload = writer.ToArraySegment()
             };
 
-<<<<<<< HEAD
-            Server.SendToReady(NetIdentity, message, channelId);
-=======
             // The public facing parameter is excludeOwner in [ClientRpc]
             // so we negate it here to logically align with SendToReady.
             bool includeOwner = !excludeOwner;
-            NetworkServer.SendToReady(netIdentity, message, includeOwner, channelId);
->>>>>>> e8798d38
-        }
-
-        [EditorBrowsable(EditorBrowsableState.Never)]
-        protected void SendTargetRpcInternal(INetworkConnection conn, Type invokeClass, string rpcName, NetworkWriter writer, int channelId)
+            Server.SendToReady(NetIdentity, message, includeOwner, channelId);
+        }
+
+        [EditorBrowsable(EditorBrowsableState.Never)]
+        protected void SendTargetRPCInternal(INetworkConnection conn, Type invokeClass, string rpcName, NetworkWriter writer, int channelId)
         {
             // this was in Weaver before
             if (!Server.Active)
             {
-<<<<<<< HEAD
                 throw new InvalidOperationException("TargetRPC Function " + rpcName + " called on client.");
-=======
-                logger.LogError("TargetRPC Function " + rpcName + " called on client.");
-                return;
->>>>>>> e8798d38
             }
 
             // connection parameter is optional. assign if null.
             if (conn == null)
             {
-<<<<<<< HEAD
                 conn = ConnectionToClient;
-=======
-                conn = connectionToClient;
-            }
-            // this was in Weaver before
-            if (conn is NetworkConnectionToServer)
-            {
-                logger.LogError("TargetRPC Function " + rpcName + " called on connection to server");
-                return;
->>>>>>> e8798d38
             }
 
             // This cannot use NetworkServer.active, as that is not specific to this object.
@@ -397,113 +352,7 @@
         [EditorBrowsable(EditorBrowsableState.Never)]
         public virtual bool InvokeSyncEvent(int eventHash, NetworkReader reader)
         {
-<<<<<<< HEAD
-            return InvokeHandlerDelegate(eventHash, MirrorInvokeType.SyncEvent, reader);
-        }
-        #endregion
-
-        #region Code Gen Path Helpers
-        /// <summary>
-        /// Delegate for Command functions.
-        /// </summary>
-        /// <param name="obj"></param>
-        /// <param name="reader"></param>
-        public delegate void CmdDelegate(NetworkBehaviour obj, NetworkReader reader);
-
-        protected class Invoker
-        {
-            public MirrorInvokeType invokeType;
-            public Type invokeClass;
-            public CmdDelegate invokeFunction;
-        }
-
-        static readonly Dictionary<int, Invoker> cmdHandlerDelegates = new Dictionary<int, Invoker>();
-
-        // helper function register a Command/Rpc/SyncEvent delegate
-        [EditorBrowsable(EditorBrowsableState.Never)]
-        protected static void RegisterDelegate(Type invokeClass, string cmdName, MirrorInvokeType invokerType, CmdDelegate func)
-        {
-            // type+func so Inventory.RpcUse != Equipment.RpcUse
-            int cmdHash = GetMethodHash(invokeClass, cmdName);
-
-            if (cmdHandlerDelegates.ContainsKey(cmdHash))
-            {
-                // something already registered this hash
-                Invoker oldInvoker = cmdHandlerDelegates[cmdHash];
-                if (oldInvoker.invokeClass == invokeClass &&
-                    oldInvoker.invokeType == invokerType &&
-                    oldInvoker.invokeFunction == func)
-                {
-                    // it's all right,  it was the same function
-                    return;
-                }
-
-                logger.LogError($"Function {oldInvoker.invokeClass}.{oldInvoker.invokeFunction.GetMethodName()} and {invokeClass}.{func.GetMethodName()} have the same hash.  Please rename one of them");
-            }
-            var invoker = new Invoker
-            {
-                invokeType = invokerType,
-                invokeClass = invokeClass,
-                invokeFunction = func
-            };
-            cmdHandlerDelegates[cmdHash] = invoker;
-            if (logger.LogEnabled()) logger.Log("RegisterDelegate hash:" + cmdHash + " invokerType: " + invokerType + " method:" + func.GetMethodName());
-        }
-
-        [EditorBrowsable(EditorBrowsableState.Never)]
-        public static void RegisterCommandDelegate(Type invokeClass, string cmdName, CmdDelegate func)
-        {
-            RegisterDelegate(invokeClass, cmdName, MirrorInvokeType.Command, func);
-        }
-
-        [EditorBrowsable(EditorBrowsableState.Never)]
-        public static void RegisterRpcDelegate(Type invokeClass, string rpcName, CmdDelegate func)
-        {
-            RegisterDelegate(invokeClass, rpcName, MirrorInvokeType.ClientRpc, func);
-        }
-
-        [EditorBrowsable(EditorBrowsableState.Never)]
-        public static void RegisterEventDelegate(Type invokeClass, string eventName, CmdDelegate func)
-        {
-            RegisterDelegate(invokeClass, eventName, MirrorInvokeType.SyncEvent, func);
-        }
-
-        // we need a way to clean up delegates after tests
-        [EditorBrowsable(EditorBrowsableState.Never)]
-        internal static void ClearDelegates()
-        {
-            cmdHandlerDelegates.Clear();
-        }
-
-        static bool GetInvokerForHash(int cmdHash, MirrorInvokeType invokeType, out Invoker invoker)
-        {
-            if (cmdHandlerDelegates.TryGetValue(cmdHash, out invoker) &&
-                invoker != null &&
-                invoker.invokeType == invokeType)
-            {
-                return true;
-            }
-
-            // debug message if not found, or null, or mismatched type
-            // (no need to throw an error, an attacker might just be trying to
-            //  call an cmd with an rpc's hash)
-            if (logger.LogEnabled()) logger.Log("GetInvokerForHash hash:" + cmdHash + " not found");
-            return false;
-        }
-
-        // InvokeCmd/Rpc/SyncEventDelegate can all use the same function here
-        internal bool InvokeHandlerDelegate(int cmdHash, MirrorInvokeType invokeType, NetworkReader reader)
-        {
-            if (GetInvokerForHash(cmdHash, invokeType, out Invoker invoker) &&
-                invoker.invokeClass.IsInstanceOfType(this))
-            {
-                invoker.invokeFunction(this, reader);
-                return true;
-            }
-            return false;
-=======
-            return RemoteCallHelper.InvokeHandlerDelegate(eventHash, MirrorInvokeType.SyncEvent, reader, this);
->>>>>>> e8798d38
+             return RemoteCallHelper.InvokeHandlerDelegate(eventHash, MirrorInvokeType.SyncEvent, reader, this);
         }
         #endregion
 
@@ -861,65 +710,5 @@
                 syncObject.Reset();
             }
         }
-<<<<<<< HEAD
-=======
-
-        // Deprecated 04/20/2020
-        /// <summary>
-        /// Obsolete: Use <see cref="OnStopClient()">OnStopClient()</see> instead
-        /// </summary>
-        [EditorBrowsable(EditorBrowsableState.Never), Obsolete("Override OnStopClient() instead")]
-        public virtual void OnNetworkDestroy() { }
-
-        /// <summary>
-        /// This is invoked on clients when the server has caused this object to be destroyed.
-        /// <para>This can be used as a hook to invoke effects or do client specific cleanup.</para>
-        /// </summary>
-        public virtual void OnStopClient()
-        {
-#pragma warning disable CS0618 // Type or member is obsolete
-            // backwards compatibility
-            OnNetworkDestroy();
-#pragma warning restore CS0618 // Type or member is obsolete
-        }
-
-        /// <summary>
-        /// This is invoked for NetworkBehaviour objects when they become active on the server.
-        /// <para>This could be triggered by NetworkServer.Listen() for objects in the scene, or by NetworkServer.Spawn() for objects that are dynamically created.</para>
-        /// <para>This will be called for objects on a "host" as well as for object on a dedicated server.</para>
-        /// </summary>
-        public virtual void OnStartServer() { }
-
-        /// <summary>
-        /// Invoked on the server when the object is unspawned
-        /// <para>Useful for saving object data in persistant storage</para>
-        /// </summary>
-        public virtual void OnStopServer() { }
-
-        /// <summary>
-        /// Called on every NetworkBehaviour when it is activated on a client.
-        /// <para>Objects on the host have this function called, as there is a local client on the host. The values of SyncVars on object are guaranteed to be initialized correctly with the latest state from the server when this function is called on the client.</para>
-        /// </summary>
-        public virtual void OnStartClient() { }
-
-        /// <summary>
-        /// Called when the local player object has been set up.
-        /// <para>This happens after OnStartClient(), as it is triggered by an ownership message from the server. This is an appropriate place to activate components or functionality that should only be active for the local player, such as cameras and input.</para>
-        /// </summary>
-        public virtual void OnStartLocalPlayer() { }
-
-        /// <summary>
-        /// This is invoked on behaviours that have authority, based on context and <see cref="NetworkIdentity.hasAuthority">NetworkIdentity.hasAuthority</see>.
-        /// <para>This is called after <see cref="OnStartServer">OnStartServer</see> and before <see cref="OnStartClient">OnStartClient.</see></para>
-        /// <para>When <see cref="NetworkIdentity.AssignClientAuthority">AssignClientAuthority</see> is called on the server, this will be called on the client that owns the object. When an object is spawned with <see cref="NetworkServer.Spawn">NetworkServer.Spawn</see> with a NetworkConnection parameter included, this will be called on the client that owns the object.</para>
-        /// </summary>
-        public virtual void OnStartAuthority() { }
-
-        /// <summary>
-        /// This is invoked on behaviours when authority is removed.
-        /// <para>When NetworkIdentity.RemoveClientAuthority is called on the server, this will be called on the client that owns the object.</para>
-        /// </summary>
-        public virtual void OnStopAuthority() { }
->>>>>>> e8798d38
     }
 }