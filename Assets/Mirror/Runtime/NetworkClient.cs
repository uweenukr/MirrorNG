--- conflicted
+++ resolved
@@ -62,15 +62,12 @@
         /// </summary>
         public bool isConnected => connectState == ConnectState.Connected;
 
-<<<<<<< HEAD
-=======
         /// <summary>
         /// List of prefabs that will be registered with the spawning system.
         /// <para>For each of these prefabs, ClientManager.RegisterPrefab() will be automatically invoke.</para>
         /// </summary>
         public List<GameObject> spawnPrefabs = new List<GameObject>();
 
->>>>>>> e8b355f6
         readonly Dictionary<uint, NetworkIdentity> spawned = new Dictionary<uint, NetworkIdentity>();
 
         public readonly NetworkTime Time = new NetworkTime();
