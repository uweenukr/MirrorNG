--- conflicted
+++ resolved
@@ -1,9 +1,5 @@
 using System;
-<<<<<<< HEAD
 using System.ComponentModel;
-=======
-using UnityEngine;
->>>>>>> 8dbf4672
 
 namespace Mirror
 {
@@ -50,7 +46,6 @@
             writer.WriteMessage(message);
         }
 
-<<<<<<< HEAD
         // helper function to pack message into a simple byte[] (which allocates)
         // => useful for tests
         // => useful for local client message enqueue
@@ -66,8 +61,6 @@
             }
         }
 
-=======
->>>>>>> 8dbf4672
         // unpack a message we received
         public static T Unpack<T>(byte[] data)
         {
