using System;
using System.Collections.Generic;
using System.ComponentModel;
using System.Security.Cryptography;
using UnityEngine;
using UnityEngine.Serialization;
using UnityEngine.Events;
#if UNITY_EDITOR
using UnityEditor;
#if UNITY_2018_3_OR_NEWER
using UnityEditor.Experimental.SceneManagement;
#endif
#endif

namespace Mirror
{
    /// <summary>
    /// The NetworkIdentity identifies objects across the network, between server and clients. Its primary data is a NetworkInstanceId which is allocated by the server and then set on clients. This is used in network communications to be able to lookup game objects on different machines.
    /// </summary>
    /// <remarks>
    /// <para>The NetworkIdentity is used to synchronize information in the object with the network. Only the server should create instances of objects which have NetworkIdentity as otherwise they will not be properly connected to the system.</para>
    /// <para>For complex objects with a hierarchy of subcomponents, the NetworkIdentity must be on the root of the hierarchy. It is not supported to have multiple NetworkIdentity components on subcomponents of a hierarchy.</para>
    /// <para>NetworkBehaviour scripts require a NetworkIdentity on the game object to be able to function.</para>
    /// <para>The NetworkIdentity manages the dirty state of the NetworkBehaviours of the object. When it discovers that NetworkBehaviours are dirty, it causes an update packet to be created and sent to clients.</para>
    /// <para>The flow for serialization updates managed by the NetworkIdentity is:</para>
    /// <para>* Each NetworkBehaviour has a dirty mask. This mask is available inside OnSerialize as syncVarDirtyBits</para>
    /// <para>* Each SyncVar in a NetworkBehaviour script is assigned a bit in the dirty mask.</para>
    /// <para>* Changing the value of SyncVars causes the bit for that SyncVar to be set in the dirty mask</para>
    /// <para>* Alternatively, calling SetDirtyBit() writes directly to the dirty mask</para>
    /// <para>* NetworkIdentity objects are checked on the server as part of it&apos;s update loop</para>
    /// <para>* If any NetworkBehaviours on a NetworkIdentity are dirty, then an UpdateVars packet is created for that object</para>
    /// <para>* The UpdateVars packet is populated by calling OnSerialize on each NetworkBehaviour on the object</para>
    /// <para>* NetworkBehaviours that are NOT dirty write a zero to the packet for their dirty bits</para>
    /// <para>* NetworkBehaviours that are dirty write their dirty mask, then the values for the SyncVars that have changed</para>
    /// <para>* If OnSerialize returns true for a NetworkBehaviour, the dirty mask is reset for that NetworkBehaviour, so it will not send again until its value changes.</para>
    /// <para>* The UpdateVars packet is sent to ready clients that are observing the object</para>
    /// <para>On the client:</para>
    /// <para>* an UpdateVars packet is received for an object</para>
    /// <para>* The OnDeserialize function is called for each NetworkBehaviour script on the object</para>
    /// <para>* Each NetworkBehaviour script on the object reads a dirty mask.</para>
    /// <para>* If the dirty mask for a NetworkBehaviour is zero, the OnDeserialize functions returns without reading any more</para>
    /// <para>* If the dirty mask is non-zero value, then the OnDeserialize function reads the values for the SyncVars that correspond to the dirty bits that are set</para>
    /// <para>* If there are SyncVar hook functions, those are invoked with the value read from the stream.</para>
    /// </remarks>
    [ExecuteInEditMode]
    [DisallowMultipleComponent]
    [AddComponentMenu("Network/NetworkIdentity")]
    [HelpURL("https://mirror-networking.com/docs/Components/NetworkIdentity.html")]
    public sealed class NetworkIdentity : MonoBehaviour
    {
        // configuration
        NetworkBehaviour[] networkBehavioursCache;

        // member used to mark a identity for future reset
        // check MarkForReset for more information.
        bool reset;

        /// <summary>
        /// Returns true if running as a client and this object was spawned by a server.
        /// </summary>
        public bool isClient => client != null && client.active && netId != 0 && !serverOnly;

        /// <summary>
        /// Returns true if NetworkServer.active and server is not stopped.
        /// </summary>
<<<<<<< HEAD
        public bool isServer => server != null && server.active && netId != 0;

        /// <summary>
        /// Returns true if we're on host mode.
        /// </summary>
        public bool isLocalClient => server != null && server.LocalClientActive;
=======
        //
        // IMPORTANT: checking NetworkServer.active means that isServer is false in OnDestroy:
        //   public bool isServer => NetworkServer.active && netId != 0;
        // but we need it in OnDestroy, e.g. when saving players on quit. this
        // works fine if we keep the UNET way of setting isServer manually.
        // => fixes https://github.com/vis2k/Mirror/issues/1484
        public bool isServer { get; internal set; }
>>>>>>> e8c9d795

        /// <summary>
        /// This returns true if this object is the one that represents the player on the local machine.
        /// <para>This is set when the server has spawned an object for this particular client.</para>
        /// </summary>
        public bool isLocalPlayer => client != null && client.localPlayer == this;

        /// <summary>
        /// This returns true if this object is the authoritative player object on the client.
        /// <para>This value is determined at runtime. For most objects, authority is held by the server.</para>
        /// <para>For objects that had their authority set by AssignClientAuthority on the server, this will be true on the client that owns the object. NOT on other clients.</para>
        /// </summary>
        public bool hasAuthority { get; internal set; }

        /// <summary>
        /// The set of network connections (players) that can see this object.
        /// <para>null until OnStartServer was called. this is necessary for SendTo* to work properly in server-only mode.</para>
        /// </summary>
        public HashSet<NetworkConnection> observers;

        /// <summary>
        /// Unique identifier for this particular object instance, used for tracking objects between networked clients and the server.
        /// <para>This is a unique identifier for this particular GameObject instance. Use it to track GameObjects between networked clients and the server.</para>
        /// </summary>
        public uint netId { get; internal set; }

        /// <summary>
        /// A unique identifier for NetworkIdentity objects within a scene.
        /// <para>This is used for spawning scene objects on clients.</para>
        /// </summary>
        // persistent scene id <sceneHash/32,sceneId/32> (see AssignSceneID comments)
        [FormerlySerializedAs("m_SceneId"), HideInInspector]
        public ulong sceneId;

        /// <summary>
        /// Flag to make this object only exist when the game is running as a server (or host).
        /// </summary>
        [FormerlySerializedAs("m_ServerOnly")]
        public bool serverOnly;

        /// <summary>
        /// The NetworkServer associated with this NetworkIdentity.
        /// </summary>
        public NetworkServer server { get; internal set; }

        /// <summary>
        /// The NetworkConnection associated with this NetworkIdentity. This is only valid for player objects on a local client.
        /// </summary>
        public NetworkConnection connectionToServer { get; internal set; }

        /// <summary>
        /// The NetworkClient associated with this NetworkIdentity.
        /// </summary>
        public NetworkClient client { get; internal set; }

        NetworkConnectionToClient _connectionToClient;

        /// <summary>
        /// The NetworkConnection associated with this <see cref="NetworkIdentity">NetworkIdentity.</see> This is valid for player and other owned objects in the server.
        /// <para>Use it to return details such as the connection&apos;s identity, IP address and ready status.</para>
        /// </summary>
        public NetworkConnectionToClient connectionToClient
        {
            get => _connectionToClient;

            internal set
            {
                if (_connectionToClient != null)
                    _connectionToClient.RemoveOwnedObject(this);

                _connectionToClient = value;
                _connectionToClient?.AddOwnedObject(this);
            }
        }

        public NetworkBehaviour[] NetworkBehaviours => networkBehavioursCache = networkBehavioursCache ?? GetComponents<NetworkBehaviour>();

        [SerializeField, HideInInspector] string m_AssetId;

        // the AssetId trick:
        // - ideally we would have a serialized 'Guid m_AssetId' but Unity can't
        //   serialize it because Guid's internal bytes are private
        // - UNET used 'NetworkHash128' originally, with byte0, ..., byte16
        //   which works, but it just unnecessary extra code
        // - using just the Guid string would work, but it's 32 chars long and
        //   would then be sent over the network as 64 instead of 16 bytes
        // -> the solution is to serialize the string internally here and then
        //    use the real 'Guid' type for everything else via .assetId
        /// <summary>
        /// Unique identifier used to find the source assets when server spawns the on clients.
        /// </summary>
        public Guid assetId
        {
            get
            {
#if UNITY_EDITOR
                // This is important because sometimes OnValidate does not run (like when adding view to prefab with no child links)
                if (string.IsNullOrEmpty(m_AssetId))
                    SetupIDs();
#endif
                // convert string to Guid and use .Empty to avoid exception if
                // we would use 'new Guid("")'
                return string.IsNullOrEmpty(m_AssetId) ? Guid.Empty : new Guid(m_AssetId);
            }
            internal set
            {
                string newAssetIdString = value.ToString("N");
                if (string.IsNullOrEmpty(m_AssetId) || m_AssetId == newAssetIdString)
                {
                    m_AssetId = newAssetIdString;
                }
                else Debug.LogWarning($"SetDynamicAssetId object {this.name} already has an assetId {m_AssetId}, new asset id {newAssetIdString}");
            }
        }

        // keep track of all sceneIds to detect scene duplicates
        static readonly Dictionary<ulong, NetworkIdentity> sceneIds = new Dictionary<ulong, NetworkIdentity>();

        /// <summary>
        /// This is invoked for NetworkBehaviour objects when they become active on the server.
        /// <para>This could be triggered by NetworkServer.Listen() for objects in the scene, or by NetworkServer.Spawn() for objects that are dynamically created.</para>
        /// <para>This will be called for objects on a "host" as well as for object on a dedicated server.</para>
        /// </summary>
        public UnityEvent OnStartServer = new UnityEvent();

        /// <summary>
        /// Called on every NetworkBehaviour when it is activated on a client.
        /// <para>Objects on the host have this function called, as there is a local client on the host. The values of SyncVars on object are guaranteed to be initialized correctly with the latest state from the server when this function is called on the client.</para>
        /// </summary>
        public UnityEvent OnStartClient = new UnityEvent();

        /// <summary>
        /// Called when the local player object has been set up.
        /// <para>This happens after OnStartClient(), as it is triggered by an ownership message from the server. This is an appropriate place to activate components or functionality that should only be active for the local player, such as cameras and input.</para>
        /// </summary>
        public UnityEvent OnStartLocalPlayer = new UnityEvent();

        /// <summary>
        /// This is invoked on behaviours that have authority, based on context and <see cref="NetworkIdentity.hasAuthority">NetworkIdentity.hasAuthority</see>.
        /// <para>This is called after <see cref="OnStartServer">OnStartServer</see> and before <see cref="OnStartClient">OnStartClient.</see></para>
        /// <para>When <see cref="NetworkIdentity.AssignClientAuthority"/> is called on the server, this will be called on the client that owns the object. When an object is spawned with <see cref="NetworkServer.Spawn">NetworkServer.Spawn</see> with a NetworkConnection parameter included, this will be called on the client that owns the object.</para>
        /// </summary>
        public UnityEvent OnStartAuthority = new UnityEvent();

        /// <summary>
        /// This is invoked on behaviours when authority is removed.
        /// <para>When NetworkIdentity.RemoveClientAuthority is called on the server, this will be called on the client that owns the object.</para>
        /// </summary>
        public UnityEvent OnStopAuthority = new UnityEvent();

        /// <summary>
        /// This is invoked on clients when the server has caused this object to be destroyed.
        /// <para>This can be used as a hook to invoke effects or do client specific cleanup.</para>
        /// </summary>
        ///<summary>Called on clients when the server destroys the GameObject.</summary>
        public UnityEvent OnNetworkDestroy = new UnityEvent();

        /// <summary>
        /// Gets the NetworkIdentity from the sceneIds dictionary with the corresponding id
        /// </summary>
        /// <param name="id"></param>
        /// <returns>NetworkIdentity from the sceneIds dictionary</returns>
        public static NetworkIdentity GetSceneIdentity(ulong id) => sceneIds[id];

        // used when adding players
        internal void SetClientOwner(NetworkConnection conn)
        {
            // do nothing if it already has an owner
            if (connectionToClient != null && conn != connectionToClient)
            {
                throw new InvalidOperationException($"Object {this} netId={netId} already has an owner. Use RemoveClientAuthority() first");
            }

            // otherwise set the owner connection
            connectionToClient = (NetworkConnectionToClient)conn;
        }

        static uint nextNetworkId = 1;
        internal static uint GetNextNetworkId() => nextNetworkId++;

        /// <summary>
        /// Resets nextNetworkId = 1
        /// </summary>
        public static void ResetNextNetworkId() => nextNetworkId = 1;

        /// <summary>
        /// The delegate type for the clientAuthorityCallback.
        /// </summary>
        /// <param name="conn">The network connection that is gaining or losing authority.</param>
        /// <param name="identity">The object whose client authority status is being changed.</param>
        /// <param name="authorityState">The new state of client authority of the object for the connection.</param>
        public delegate void ClientAuthorityCallback(NetworkConnection conn, NetworkIdentity identity, bool authorityState);

        /// <summary>
        /// A callback that can be populated to be notified when the client-authority state of objects changes.
        /// <para>Whenever an object is spawned using SpawnWithClientAuthority, or the client authority status of an object is changed with AssignClientAuthority or RemoveClientAuthority, then this callback will be invoked.</para>
        /// <para>This callback is only invoked on the server.</para>
        /// </summary>
        public static event ClientAuthorityCallback clientAuthorityCallback;

        // this is used when a connection is destroyed, since the "observers" property is read-only
        internal void RemoveObserverInternal(NetworkConnection conn)
        {
            observers?.Remove(conn);
        }

        void Awake()
        {
            // detect runtime sceneId duplicates, e.g. if a user tries to
            // Instantiate a sceneId object at runtime. if we don't detect it,
            // then the client won't know which of the two objects to use for a
            // SpawnSceneObject message, and it's likely going to be the wrong
            // object.
            //
            // This might happen if for example we have a Dungeon GameObject
            // which contains a Skeleton monster as child, and when a player
            // runs into the Dungeon we create a Dungeon Instance of that
            // Dungeon, which would duplicate a scene object.
            //
            // see also: https://github.com/vis2k/Mirror/issues/384
            if (Application.isPlaying && sceneId != 0)
            {
                if (sceneIds.TryGetValue(sceneId, out NetworkIdentity existing) && existing != this)
                {
                    Debug.LogError(name + "'s sceneId: " + sceneId.ToString("X") + " is already taken by: " + existing.name + ". Don't call Instantiate for NetworkIdentities that were in the scene since the beginning (aka scene objects). Otherwise the client won't know which object to use for a SpawnSceneObject message.");
                    Destroy(gameObject);
                }
                else
                {
                    sceneIds[sceneId] = this;
                }
            }
        }

        void OnValidate()
        {
#if UNITY_EDITOR
            SetupIDs();
#endif
        }

#if UNITY_EDITOR
        void AssignAssetID(GameObject prefab) => AssignAssetID(AssetDatabase.GetAssetPath(prefab));
        void AssignAssetID(string path) => m_AssetId = AssetDatabase.AssetPathToGUID(path);

        bool ThisIsAPrefab() => PrefabUtility.IsPartOfPrefabAsset(gameObject);

        bool ThisIsASceneObjectWithPrefabParent(out GameObject prefab)
        {
            prefab = null;

            if (!PrefabUtility.IsPartOfPrefabInstance(gameObject))
            {
                return false;
            }
            prefab = PrefabUtility.GetCorrespondingObjectFromSource(gameObject);

            if (prefab == null)
            {
                Debug.LogError("Failed to find prefab parent for scene object [name:" + gameObject.name + "]");
                return false;
            }
            return true;
        }

        static uint GetRandomUInt()
        {
            // use Crypto RNG to avoid having time based duplicates
            using (var rng = new RNGCryptoServiceProvider())
            {
                byte[] bytes = new byte[4];
                rng.GetBytes(bytes);
                return BitConverter.ToUInt32(bytes, 0);
            }
        }

        // persistent sceneId assignment
        // (because scene objects have no persistent unique ID in Unity)
        //
        // original UNET used OnPostProcessScene to assign an index based on
        // FindObjectOfType<NetworkIdentity> order.
        // -> this didn't work because FindObjectOfType order isn't deterministic.
        // -> one workaround is to sort them by sibling paths, but it can still
        //    get out of sync when we open scene2 in editor and we have
        //    DontDestroyOnLoad objects that messed with the sibling index.
        //
        // we absolutely need a persistent id. challenges:
        // * it needs to be 0 for prefabs
        //   => we set it to 0 in SetupIDs() if prefab!
        // * it needs to be only assigned in edit time, not at runtime because
        //   only the objects that were in the scene since beginning should have
        //   a scene id.
        //   => Application.isPlaying check solves that
        // * it needs to detect duplicated sceneIds after duplicating scene
        //   objects
        //   => sceneIds dict takes care of that
        // * duplicating the whole scene file shouldn't result in duplicate
        //   scene objects
        //   => buildIndex is shifted into sceneId for that.
        //   => if we have no scenes in build index then it doesn't matter
        //      because by definition a build can't switch to other scenes
        //   => if we do have scenes in build index then it will be != -1
        //   note: the duplicated scene still needs to be opened once for it to
        //          be set properly
        // * scene objects need the correct scene index byte even if the scene's
        //   build index was changed or a duplicated scene wasn't opened yet.
        //   => OnPostProcessScene is the only function that gets called for
        //      each scene before runtime, so this is where we set the scene
        //      byte.
        // * disabled scenes in build settings should result in same scene index
        //   in editor and in build
        //   => .gameObject.scene.buildIndex filters out disabled scenes by
        //      default
        // * generated sceneIds absolutely need to set scene dirty and force the
        //   user to resave.
        //   => Undo.RecordObject does that perfectly.
        // * sceneIds should never be generated temporarily for unopened scenes
        //   when building, otherwise editor and build get out of sync
        //   => BuildPipeline.isBuildingPlayer check solves that
        void AssignSceneID()
        {
            // we only ever assign sceneIds at edit time, never at runtime.
            // by definition, only the original scene objects should get one.
            // -> if we assign at runtime then server and client would generate
            //    different random numbers!
            if (Application.isPlaying)
                return;

            // no valid sceneId yet, or duplicate?
            bool duplicate = sceneIds.TryGetValue(sceneId, out NetworkIdentity existing) && existing != null && existing != this;
            if (sceneId == 0 || duplicate)
            {
                // clear in any case, because it might have been a duplicate
                sceneId = 0;

                // if a scene was never opened and we are building it, then a
                // sceneId would be assigned to build but not saved in editor,
                // resulting in them getting out of sync.
                // => don't ever assign temporary ids. they always need to be
                //    permanent
                // => throw an exception to cancel the build and let the user
                //    know how to fix it!
                if (BuildPipeline.isBuildingPlayer)
                    throw new Exception("Scene " + gameObject.scene.path + " needs to be opened and resaved before building, because the scene object " + name + " has no valid sceneId yet.");

                // if we generate the sceneId then we MUST be sure to set dirty
                // in order to save the scene object properly. otherwise it
                // would be regenerated every time we reopen the scene, and
                // upgrading would be very difficult.
                // -> Undo.RecordObject is the new EditorUtility.SetDirty!
                // -> we need to call it before changing.
                Undo.RecordObject(this, "Generated SceneId");

                // generate random sceneId part (0x00000000FFFFFFFF)
                uint randomId = GetRandomUInt();

                // only assign if not a duplicate of an existing scene id
                // (small chance, but possible)
                duplicate = sceneIds.TryGetValue(randomId, out existing) && existing != null && existing != this;
                if (!duplicate)
                {
                    sceneId = randomId;
                    //Debug.Log(name + " in scene=" + gameObject.scene.name + " sceneId assigned to: " + m_SceneId.ToString("X"));
                }
            }

            // add to sceneIds dict no matter what
            // -> even if we didn't generate anything new, because we still need
            //    existing sceneIds in there to check duplicates
            sceneIds[sceneId] = this;
        }

        // copy scene path hash into sceneId for scene objects.
        // this is the only way for scene file duplication to not contain
        // duplicate sceneIds as it seems.
        // -> sceneId before: 0x00000000AABBCCDD
        // -> then we clear the left 4 bytes, so that our 'OR' uses 0x00000000
        // -> then we OR the hash into the 0x00000000 part
        // -> buildIndex is not enough, because Editor and Build have different
        //    build indices if there are disabled scenes in build settings, and
        //    if no scene is in build settings then Editor and Build have
        //    different indices too (Editor=0, Build=-1)
        // => ONLY USE THIS FROM POSTPROCESSSCENE!
        [EditorBrowsable(EditorBrowsableState.Never)]
        public void SetSceneIdSceneHashPartInternal()
        {
            // get deterministic scene hash
            uint pathHash = (uint)gameObject.scene.path.GetStableHashCode();

            // shift hash from 0x000000FFFFFFFF to 0xFFFFFFFF00000000
            ulong shiftedHash = (ulong)pathHash << 32;

            // OR into scene id
            sceneId = (sceneId & 0xFFFFFFFF) | shiftedHash;

            // log it. this is incredibly useful to debug sceneId issues.
            if (LogFilter.Debug) Debug.Log(name + " in scene=" + gameObject.scene.name + " scene index hash(" + pathHash.ToString("X") + ") copied into sceneId: " + sceneId.ToString("X"));
        }

        void SetupIDs()
        {
            if (ThisIsAPrefab())
            {
                // force 0 for prefabs
                sceneId = 0;
                AssignAssetID(gameObject);
            }
            // are we currently in prefab editing mode? aka prefab stage
            // => check prefabstage BEFORE SceneObjectWithPrefabParent
            //    (fixes https://github.com/vis2k/Mirror/issues/976)
            // => if we don't check GetCurrentPrefabStage and only check
            //    GetPrefabStage(gameObject), then the 'else' case where we
            //    assign a sceneId and clear the assetId would still be
            //    triggered for prefabs. in other words: if we are in prefab
            //    stage, do not bother with anything else ever!
            else if (PrefabStageUtility.GetCurrentPrefabStage() != null)
            {
                // when modifying a prefab in prefab stage, Unity calls
                // OnValidate for that prefab and for all scene objects based on
                // that prefab.
                //
                // is this GameObject the prefab that we modify, and not just a
                // scene object based on the prefab?
                //   * GetCurrentPrefabStage = 'are we editing ANY prefab?'
                //   * GetPrefabStage(go) = 'are we editing THIS prefab?'
                if (PrefabStageUtility.GetPrefabStage(gameObject) != null)
                {
                    // force 0 for prefabs
                    sceneId = 0;
                    //Debug.Log(name + " @ scene: " + gameObject.scene.name + " sceneid reset to 0 because CurrentPrefabStage=" + PrefabStageUtility.GetCurrentPrefabStage() + " PrefabStage=" + PrefabStageUtility.GetPrefabStage(gameObject));
                    // NOTE: might make sense to use GetPrefabStage for asset
                    //       path, but let's not touch it while it works.
                    string path = PrefabStageUtility.GetCurrentPrefabStage().prefabAssetPath;
                    AssignAssetID(path);
                }
            }
            else if (ThisIsASceneObjectWithPrefabParent(out GameObject prefab))
            {
                AssignSceneID();
                AssignAssetID(prefab);
            }
            else
            {
                AssignSceneID();
                m_AssetId = "";
            }
        }
#endif

        void OnDestroy()
        {
            // remove from sceneIds
            // -> remove with (0xFFFFFFFFFFFFFFFF) and without (0x00000000FFFFFFFF)
            //    sceneHash to be 100% safe.
            sceneIds.Remove(sceneId);
            sceneIds.Remove(sceneId & 0x00000000FFFFFFFF);

            // Only call NetworkServer.Destroy on server and only if reset is false
            // reset will be false from incorrect use of Destroy instead of NetworkServer.Destroy
            // reset will be true if NetworkServer.Destroy was correctly invoked to begin with
            // Users are supposed to call NetworkServer.Destroy instead of just regular Destroy for networked objects.
            // This is a safeguard in case users accidentally call regular Destroy instead.
            // We cover their mistake by calling NetworkServer.Destroy for them.
            // If, however, they call NetworkServer.Destroy correctly, which leads to NetworkIdentity.MarkForReset,
            // then we don't need to call it again, so the check for reset is needed to prevent the doubling.
            if (isServer && !reset)
            {
                Debug.LogWarning("Incorrect use of Destroy. Use NetworkServer.Destroy instead for networked objects.");
                server.Destroy(gameObject);
            }
        }

        internal void StartServer()
        {
            // do nothing if already spawned
            if (isServer)
                return;

            // set isServer flag
            isServer = true;

            // If the instance/net ID is invalid here then this is an object instantiated from a prefab and the server should assign a valid ID
            // NOTE: this might not be necessary because the above m_IsServer
            //       check already checks netId. BUT this case here checks only
            //       netId, so it would still check cases where isServer=false
            //       but netId!=0.
            if (netId != 0)
            {
                // This object has already been spawned, this method might be called again
                // if we try to respawn all objects.  This can happen when we add a scene
                // in that case there is nothing else to do.
                return;
            }

            netId = GetNextNetworkId();
            observers = new HashSet<NetworkConnection>();

            if (LogFilter.Debug) Debug.Log("OnStartServer " + this + " NetId:" + netId + " SceneId:" + sceneId);

            // add to spawned (note: the original EnableIsServer isn't needed
            // because we already set m_isServer=true above)
            server.spawned[netId] = this;

            OnStartServer.Invoke();
        }

        bool clientStarted;
        internal void StartClient()
        {
            if (clientStarted)
                return;
            clientStarted = true;

            OnStartClient.Invoke();
        }

        static NetworkIdentity previousLocalPlayer = null;
        internal void StartLocalPlayer()
        {
            if (previousLocalPlayer == this)
                return;
            previousLocalPlayer = this;

            OnStartLocalPlayer.Invoke();
        }

        bool hadAuthority;
        internal void NotifyAuthority()
        {
            if (!hadAuthority && hasAuthority)
                StartAuthority();
            if (hadAuthority && !hasAuthority)
                StopAuthority();
            hadAuthority = hasAuthority;
        }

        internal void StartAuthority()
        {
            OnStartAuthority.Invoke();
        }

        internal void StopAuthority()
        {
            OnStopAuthority.Invoke();
        }

        internal void OnSetHostVisibility(bool visible)
        {
            foreach (NetworkBehaviour comp in NetworkBehaviours)
            {
                try
                {
                    comp.OnSetHostVisibility(visible);
                }
                catch (Exception e)
                {
                    Debug.LogError("Exception in OnSetLocalVisibility:" + e.Message + " " + e.StackTrace);
                }
            }
        }

        internal bool OnCheckObserver(NetworkConnection conn)
        {
            foreach (NetworkBehaviour comp in NetworkBehaviours)
            {
                try
                {
                    if (!comp.OnCheckObserver(conn))
                        return false;
                }
                catch (Exception e)
                {
                    Debug.LogError("Exception in OnCheckObserver:" + e.Message + " " + e.StackTrace);
                }
            }
            return true;
        }

        internal void NetworkDestroy()
        {
<<<<<<< HEAD
            OnNetworkDestroy.Invoke();
=======
            foreach (NetworkBehaviour comp in NetworkBehaviours)
            {
                // an exception in OnNetworkDestroy should be caught, so that
                // one component's exception doesn't stop all other components
                // from being initialized
                // => this is what Unity does for Start() etc. too.
                //    one exception doesn't stop all the other Start() calls!
                try
                {
                    comp.OnNetworkDestroy();
                }
                catch (Exception e)
                {
                    Debug.LogError("Exception in OnNetworkDestroy:" + e.Message + " " + e.StackTrace);
                }
                isServer = false;
            }
>>>>>>> e8c9d795
        }

        ////////////////////////////////////////////////////////////////////////////////////////////////////////////////
        // random number that is unlikely to appear in a regular data stream
        const byte Barrier = 171;

        // paul: readstring bug prevention: https://issuetracker.unity3d.com/issues/unet-networkwriter-dot-write-causing-readstring-slash-readbytes-out-of-range-errors-in-clients
        // -> OnSerialize writes componentData, barrier, componentData, barrier,componentData,...
        // -> OnDeserialize carefully extracts each data, then deserializes the barrier and check it
        //    -> If we read too many or too few bytes,  the barrier is very unlikely to match
        //    -> we can properly track down errors
        bool OnSerializeSafely(NetworkBehaviour comp, NetworkWriter writer, bool initialState)
        {
            bool result = comp.OnSerialize(writer, initialState);
            if (LogFilter.Debug) { Debug.Log("OnSerializeSafely written for object=" + comp.name + " component=" + comp.GetType() + " sceneId=" + sceneId); }

            // serialize a barrier to be checked by the deserializer
            writer.WriteByte(Barrier);
            return result;
        }

        // serialize all components (or only dirty ones if not initial state)
        // -> check ownerWritten/observersWritten to know if anything was written
        internal (int ownerWritten, int observersWritten) OnSerializeAllSafely(bool initialState, NetworkWriter ownerWriter, NetworkWriter observersWriter)
        {

            if (NetworkBehaviours.Length > 64)
            {
                throw new InvalidOperationException("Only 64 NetworkBehaviour components are allowed for NetworkIdentity: " + name + " because of the dirtyComponentMask");
            }

            ulong dirtyComponentsMask = GetDirtyMask(initialState);

            if (dirtyComponentsMask == 0L)
                return (0, 0);

            // calculate syncMode mask at runtime. this allows users to change
            // component.syncMode while the game is running, which can be a huge
            // advantage over syncvar-based sync modes. e.g. if a player decides
            // to share or not share his inventory, or to go invisible, etc.
            //
            // (this also lets the TestSynchronizingObjects test pass because
            //  otherwise if we were to cache it in Awake, then we would call
            //  GetComponents<NetworkBehaviour> before all the test behaviours
            //  were added)
            ulong syncModeObserversMask = GetSyncModeObserversMask();

            int ownerWritten = 0;
            int observersWritten = 0;

            // write regular dirty mask for owner,
            // writer 'dirty mask & syncMode==Everyone' for everyone else
            // (WritePacked64 so we don't write full 8 bytes if we don't have to)
            ownerWriter.WritePackedUInt64(dirtyComponentsMask);
            observersWriter.WritePackedUInt64(dirtyComponentsMask & syncModeObserversMask);

            foreach (NetworkBehaviour comp in NetworkBehaviours)
            {
                // is this component dirty?
                // -> always serialize if initialState so all components are included in spawn packet
                // -> note: IsDirty() is false if the component isn't dirty or sendInterval isn't elapsed yet
                if (initialState || comp.IsDirty())
                {
                    if (LogFilter.Debug) Debug.Log("OnSerializeAllSafely: " + name + " -> " + comp.GetType() + " initial=" + initialState);

                    // serialize into ownerWriter first
                    // (owner always gets everything!)
                    int startPosition = ownerWriter.Position;
                    OnSerializeSafely(comp, ownerWriter, initialState);
                    ++ownerWritten;

                    // copy into observersWriter too if SyncMode.Observers
                    // -> we copy instead of calling OnSerialize again because
                    //    we don't know what magic the user does in OnSerialize.
                    // -> it's not guaranteed that calling it twice gets the
                    //    same result
                    // -> it's not guaranteed that calling it twice doesn't mess
                    //    with the user's OnSerialize timing code etc.
                    // => so we just copy the result without touching
                    //    OnSerialize again
                    if (comp.syncMode == SyncMode.Observers)
                    {
                        var segment = ownerWriter.ToArraySegment();
                        int length = ownerWriter.Position - startPosition;
                        observersWriter.WriteBytes(segment.Array, startPosition, length);
                        ++observersWritten;
                    }
                }
            }

            return (ownerWritten, observersWritten);
        }

        internal ulong GetDirtyMask(bool initialState)
        {
            // loop through all components only once and then write dirty+payload into the writer afterwards
            ulong dirtyComponentsMask = 0L;
            NetworkBehaviour[] components = NetworkBehaviours;
            for (int i = 0; i < components.Length; ++i)
            {
                NetworkBehaviour comp = components[i];
                if (initialState || comp.IsDirty())
                {
                    dirtyComponentsMask |= (ulong)(1L << i);
                }
            }

            return dirtyComponentsMask;
        }

        // a mask that contains all the components with SyncMode.Observers
        internal ulong GetSyncModeObserversMask()
        {
            // loop through all components
            ulong mask = 0UL;
            NetworkBehaviour[] components = NetworkBehaviours;
            for (int i = 0; i < NetworkBehaviours.Length; ++i)
            {
                NetworkBehaviour comp = components[i];
                if (comp.syncMode == SyncMode.Observers)
                {
                    mask |= 1UL << i;
                }
            }

            return mask;
        }

        void OnDeserializeSafely(NetworkBehaviour comp, NetworkReader reader, bool initialState)
        {

            // call OnDeserialize with a temporary reader, so that the
            // original one can't be messed with. we also wrap it in a
            // try-catch block so there's no way to mess up another
            // component's deserialization

            comp.OnDeserialize(reader, initialState);

            byte barrierData = reader.ReadByte();
            if (barrierData != Barrier)
            {
                throw new InvalidMessageException("OnDeserialize failed for: object=" + name + " component=" + comp.GetType() + " sceneId=" + sceneId + ". Possible Reasons:\n  * Do " + comp.GetType() + "'s OnSerialize and OnDeserialize calls write the same amount of data? \n  * Was there an exception in " + comp.GetType() + "'s OnSerialize/OnDeserialize code?\n  * Are the server and client the exact same project?\n  * Maybe this OnDeserialize call was meant for another GameObject? The sceneIds can easily get out of sync if the Hierarchy was modified only in the client OR the server. Try rebuilding both.\n\n");
            }
        }

        internal void OnDeserializeAllSafely(NetworkReader reader, bool initialState)
        {
            // hack needed so that we can deserialize gameobjects and NI

            NetworkClient.Current = client;
            // read component dirty mask
            ulong dirtyComponentsMask = reader.ReadPackedUInt64();

            NetworkBehaviour[] components = NetworkBehaviours;
            // loop through all components and deserialize the dirty ones
            for (int i = 0; i < components.Length; ++i)
            {
                // is the dirty bit at position 'i' set to 1?
                ulong dirtyBit = (ulong)(1L << i);
                if ((dirtyComponentsMask & dirtyBit) != 0L)
                {
                    OnDeserializeSafely(components[i], reader, initialState);
                }
            }
        }

        // helper function to handle SyncEvent/Command/Rpc
        void HandleRemoteCall(int componentIndex, int functionHash, MirrorInvokeType invokeType, NetworkReader reader)
        {
            if (gameObject == null)
            {
                Debug.LogWarning(invokeType + " [" + functionHash + "] received for deleted object [netId=" + netId + "]");
                return;
            }

            // hack sets the current client and server so that we can deserialize
            // gameobjects and network identities in the reader
            NetworkClient.Current = client;
            NetworkServer.Current = server;

            // find the right component to invoke the function on
            if (0 <= componentIndex && componentIndex < NetworkBehaviours.Length)
            {
                NetworkBehaviour invokeComponent = NetworkBehaviours[componentIndex];
                if (!invokeComponent.InvokeHandlerDelegate(functionHash, invokeType, reader))
                {
                    Debug.LogError("Found no receiver for incoming " + invokeType + " [" + functionHash + "] on " + gameObject + ",  the server and client should have the same NetworkBehaviour instances [netId=" + netId + "].");
                }
            }
            else
            {
                Debug.LogWarning("Component [" + componentIndex + "] not found for [netId=" + netId + "]");
            }
        }

        // happens on client
        internal void HandleSyncEvent(int componentIndex, int eventHash, NetworkReader reader)
        {
            HandleRemoteCall(componentIndex, eventHash, MirrorInvokeType.SyncEvent, reader);
        }

        // happens on server
        internal void HandleCommand(int componentIndex, int cmdHash, NetworkReader reader)
        {
            HandleRemoteCall(componentIndex, cmdHash, MirrorInvokeType.Command, reader);
        }

        // happens on client
        internal void HandleRPC(int componentIndex, int rpcHash, NetworkReader reader)
        {
            HandleRemoteCall(componentIndex, rpcHash, MirrorInvokeType.ClientRpc, reader);
        }

        internal void ClearObservers()
        {
            if (observers != null)
            {
                foreach (NetworkConnection conn in observers)
                {
                    conn.RemoveFromVisList(this, true);
                }
                observers.Clear();
            }
        }

        internal void AddObserver(NetworkConnection conn)
        {
            if (observers == null)
            {
                Debug.LogError("AddObserver for " + gameObject + " observer list is null");
                return;
            }

            if (observers.Contains(conn))
            {
                // if we try to add a connectionId that was already added, then
                // we may have generated one that was already in use.
                return;
            }

            if (LogFilter.Debug) Debug.Log("Added observer " + conn.address + " added for " + gameObject);
            observers.Add(conn);
            conn.AddToVisList(this);
        }

        // helper function to call OnRebuildObservers in all components
        // -> HashSet is passed in so we can cache it!
        // -> returns true if any of the components implemented
        //    OnRebuildObservers, false otherwise
        // -> initialize is true on first rebuild, false on consecutive rebuilds
        internal bool GetNewObservers(HashSet<NetworkConnection> observersSet, bool initialize)
        {
            bool rebuildOverwritten = false;
            observersSet.Clear();

            foreach (NetworkBehaviour comp in NetworkBehaviours)
            {
                rebuildOverwritten |= comp.OnRebuildObservers(observersSet, initialize);
            }

            return rebuildOverwritten;
        }

        // helper function to add all server connections as observers.
        // this is used if none of the components provides their own
        // OnRebuildObservers function.
        internal void AddAllReadyServerConnectionsToObservers()
        {
            // add all server connections
            foreach (NetworkConnection conn in server.connections.Values)
            {
                if (conn.isReady)
                    AddObserver(conn);
            }

            // add local host connection (if any)
            if (server.localConnection != null && server.localConnection.isReady)
            {
                AddObserver(server.localConnection);
            }
        }

        static readonly HashSet<NetworkConnection> newObservers = new HashSet<NetworkConnection>();

        /// <summary>
        /// This causes the set of players that can see this object to be rebuild. The OnRebuildObservers callback function will be invoked on each NetworkBehaviour.
        /// </summary>
        /// <param name="initialize">True if this is the first time.</param>
        public void RebuildObservers(bool initialize)
        {
            // observers are null until OnStartServer creates them
            if (observers == null)
                return;

            bool changed = false;

            // call OnRebuildObservers function in all components
            bool rebuildOverwritten = GetNewObservers(newObservers, initialize);

            // if player connection: ensure player always see himself no matter what.
            // -> fixes https://github.com/vis2k/Mirror/issues/692 where a
            //    player might teleport out of the ProximityChecker's cast,
            //    losing the own connection as observer.
            if (connectionToClient != null && connectionToClient.isReady)
            {
                newObservers.Add(connectionToClient);
            }

            // if no component implemented OnRebuildObservers, then add all
            // server connections.
            if (!rebuildOverwritten)
            {
                // only add all connections when rebuilding the first time.
                // second time we just keep them without rebuilding anything.
                if (initialize)
                {
                    AddAllReadyServerConnectionsToObservers();
                }
                return;
            }

            // add all newObservers that aren't in .observers yet
            foreach (NetworkConnection conn in newObservers)
            {
                // only add ready connections.
                // otherwise the player might not be in the world yet or anymore
                if (conn != null && conn.isReady)
                {
                    if (initialize || !observers.Contains(conn))
                    {
                        // new observer
                        conn.AddToVisList(this);
                        if (LogFilter.Debug) Debug.Log("New Observer for " + gameObject + " " + conn);
                        changed = true;
                    }
                }
            }

            // remove all old .observers that aren't in newObservers anymore
            foreach (NetworkConnection conn in observers)
            {
                if (!newObservers.Contains(conn))
                {
                    // removed observer
                    conn.RemoveFromVisList(this, false);
                    if (LogFilter.Debug) Debug.Log("Removed Observer for " + gameObject + " " + conn);
                    changed = true;
                }
            }

            if (changed)
            {
                observers.Clear();
                foreach (NetworkConnection conn in newObservers)
                {
                    if (conn != null && conn.isReady)
                        observers.Add(conn);
                }
            }

            // special case for host mode: we use SetHostVisibility to hide
            // NetworkIdentities that aren't in observer range from host.
            // this is what games like Dota/Counter-Strike do too, where a host
            // does NOT see all players by default. they are in memory, but
            // hidden to the host player.
            //
            // this code is from UNET, it's a bit strange but it works:
            // * it hides newly connected identities in host mode
            //   => that part was the intended behaviour
            // * it hides ALL NetworkIdentities in host mode when the host
            //   connects but hasn't selected a character yet
            //   => this only works because we have no .localConnection != null
            //      check. at this stage, localConnection is null because
            //      StartHost starts the server first, then calls this code,
            //      then starts the client and sets .localConnection. so we can
            //      NOT add a null check without breaking host visibility here.
            // * it hides ALL NetworkIdentities in server-only mode because
            //   observers never contain the 'null' .localConnection
            //   => that was not intended, but let's keep it as it is so we
            //      don't break anything in host mode. it's way easier than
            //      iterating all identities in a special function in StartHost.
            if (initialize)
            {
                if (!newObservers.Contains(server.localConnection))
                {
                    OnSetHostVisibility(false);
                }
            }
        }

        /// <summary>
        /// Assign control of an object to a client via the client's <see cref="NetworkConnection">NetworkConnection.</see>
        /// <para>This causes hasAuthority to be set on the client that owns the object, and NetworkBehaviour.OnStartAuthority will be called on that client. This object then will be in the NetworkConnection.clientOwnedObjects list for the connection.</para>
        /// <para>Authority can be removed with RemoveClientAuthority. Only one client can own an object at any time. This does not need to be called for player objects, as their authority is setup automatically.</para>
        /// </summary>
        /// <param name="conn">	The connection of the client to assign authority to.</param>
        public void AssignClientAuthority(NetworkConnection conn)
        {
            if (!isServer)
            {
                throw new InvalidOperationException("AssignClientAuthority can only be called on the server for spawned objects");
            }

            if (conn == null)
            {
                throw new InvalidOperationException("AssignClientAuthority for " + gameObject + " owner cannot be null. Use RemoveClientAuthority() instead");
            }

            if (connectionToClient != null && conn != connectionToClient)
            {
                throw new InvalidOperationException("AssignClientAuthority for " + gameObject + " already has an owner. Use RemoveClientAuthority() first");
            }

            SetClientOwner(conn);

            // The client will match to the existing object
            // update all variables and assign authority
            server.SendSpawnMessage(this, conn);

            clientAuthorityCallback?.Invoke(conn, this, true);
        }

        /// <summary>
        /// Removes ownership for an object.
        /// <para>This applies to objects that had authority set by AssignClientAuthority, or <see cref="NetworkServer.Spawn">NetworkServer.Spawn</see> with a NetworkConnection parameter included.</para>
        /// <para>Authority cannot be removed for player objects.</para>
        /// </summary>
        public void RemoveClientAuthority()
        {
            if (!isServer)
            {
                throw new InvalidOperationException("RemoveClientAuthority can only be called on the server for spawned objects");
            }

            if (connectionToClient?.identity == this)
            {
                throw new InvalidOperationException("RemoveClientAuthority cannot remove authority for a player object");
            }

            if (connectionToClient != null)
            {
                clientAuthorityCallback?.Invoke(connectionToClient, this, false);

                NetworkConnectionToClient previousOwner = connectionToClient;

                connectionToClient = null;

                // we need to resynchronize the entire object
                // so just spawn it again,
                // the client will not create a new instance,  it will simply
                // reset all variables and remove authority
                server.SendSpawnMessage(this, previousOwner);

                connectionToClient = null;
            }
        }

        // marks the identity for future reset, this is because we cant reset the identity during destroy
        // as people might want to be able to read the members inside OnDestroy(), and we have no way
        // of invoking reset after OnDestroy is called.
        internal void MarkForReset() => reset = true;

        // check if it was marked for reset
        internal bool IsMarkedForReset() => reset;

        // if we have marked an identity for reset we do the actual reset.
        internal void Reset()
        {
            if (!reset)
                return;

            clientStarted = false;
<<<<<<< HEAD
=======
            isClient = false;
            isServer = false;
>>>>>>> e8c9d795
            reset = false;

            netId = 0;
            server = null;
            client = null;
            connectionToServer = null;
            connectionToClient = null;
            networkBehavioursCache = null;

            ClearObservers();
        }

        // MirrorUpdate is a hot path. Caching the vars msg is really worth it to
        // avoid large amounts of allocations.
        static UpdateVarsMessage varsMessage = new UpdateVarsMessage();

        // invoked by NetworkServer during Update()
        internal void ServerUpdate()
        {
            if (observers != null && observers.Count > 0)
            {
                // one writer for owner, one for observers
                using (PooledNetworkWriter ownerWriter = NetworkWriterPool.GetWriter(), observersWriter = NetworkWriterPool.GetWriter())
                {
                    // serialize all the dirty components and send (if any were dirty)
                    (int ownerWritten, int observersWritten) = OnSerializeAllSafely(false, ownerWriter, observersWriter);
                    if (ownerWritten > 0 || observersWritten > 0)
                    {
                        // populate cached UpdateVarsMessage and send
                        varsMessage.netId = netId;

                        // send ownerWriter to owner
                        // (only if we serialized anything for owner)
                        // (only if there is a connection (e.g. if not a monster),
                        //  and if connection is ready because we use SendToReady
                        //  below too)
                        if (ownerWritten > 0)
                        {
                            varsMessage.payload = ownerWriter.ToArraySegment();
                            if (connectionToClient != null && connectionToClient.isReady)
                                server.SendToClientOfPlayer(this, varsMessage);
                        }

                        // send observersWriter to everyone but owner
                        // (only if we serialized anything for observers)
                        if (observersWritten > 0)
                        {
                            varsMessage.payload = observersWriter.ToArraySegment();
                            server.SendToReady(this, varsMessage, false);
                        }

                        // clear dirty bits only for the components that we serialized
                        // DO NOT clean ALL component's dirty bits, because
                        // components can have different syncIntervals and we don't
                        // want to reset dirty bits for the ones that were not
                        // synced yet.
                        // (we serialized only the IsDirty() components, or all of
                        //  them if initialState. clearing the dirty ones is enough.)
                        ClearDirtyComponentsDirtyBits();
                    }
                }
            }
            else
            {
                // clear all component's dirty bits.
                // it would be spawned on new observers anyway.
                ClearAllComponentsDirtyBits();
            }
        }

        // clear all component's dirty bits no matter what
        internal void ClearAllComponentsDirtyBits()
        {
            foreach (NetworkBehaviour comp in NetworkBehaviours)
            {
                comp.ClearAllDirtyBits();
            }
        }

        // clear only dirty component's dirty bits. ignores components which
        // may be dirty but not ready to be synced yet (because of syncInterval)
        internal void ClearDirtyComponentsDirtyBits()
        {
            foreach (NetworkBehaviour comp in NetworkBehaviours)
            {
                if (comp.IsDirty())
                {
                    comp.ClearAllDirtyBits();
                }
            }
        }
    }
}<|MERGE_RESOLUTION|>--- conflicted
+++ resolved
@@ -63,22 +63,12 @@
         /// <summary>
         /// Returns true if NetworkServer.active and server is not stopped.
         /// </summary>
-<<<<<<< HEAD
         public bool isServer => server != null && server.active && netId != 0;
 
         /// <summary>
         /// Returns true if we're on host mode.
         /// </summary>
         public bool isLocalClient => server != null && server.LocalClientActive;
-=======
-        //
-        // IMPORTANT: checking NetworkServer.active means that isServer is false in OnDestroy:
-        //   public bool isServer => NetworkServer.active && netId != 0;
-        // but we need it in OnDestroy, e.g. when saving players on quit. this
-        // works fine if we keep the UNET way of setting isServer manually.
-        // => fixes https://github.com/vis2k/Mirror/issues/1484
-        public bool isServer { get; internal set; }
->>>>>>> e8c9d795
 
         /// <summary>
         /// This returns true if this object is the one that represents the player on the local machine.
@@ -557,9 +547,6 @@
             if (isServer)
                 return;
 
-            // set isServer flag
-            isServer = true;
-
             // If the instance/net ID is invalid here then this is an object instantiated from a prefab and the server should assign a valid ID
             // NOTE: this might not be necessary because the above m_IsServer
             //       check already checks netId. BUT this case here checks only
@@ -659,27 +646,7 @@
 
         internal void NetworkDestroy()
         {
-<<<<<<< HEAD
             OnNetworkDestroy.Invoke();
-=======
-            foreach (NetworkBehaviour comp in NetworkBehaviours)
-            {
-                // an exception in OnNetworkDestroy should be caught, so that
-                // one component's exception doesn't stop all other components
-                // from being initialized
-                // => this is what Unity does for Start() etc. too.
-                //    one exception doesn't stop all the other Start() calls!
-                try
-                {
-                    comp.OnNetworkDestroy();
-                }
-                catch (Exception e)
-                {
-                    Debug.LogError("Exception in OnNetworkDestroy:" + e.Message + " " + e.StackTrace);
-                }
-                isServer = false;
-            }
->>>>>>> e8c9d795
         }
 
         ////////////////////////////////////////////////////////////////////////////////////////////////////////////////
@@ -1152,11 +1119,6 @@
                 return;
 
             clientStarted = false;
-<<<<<<< HEAD
-=======
-            isClient = false;
-            isServer = false;
->>>>>>> e8c9d795
             reset = false;
 
             netId = 0;
