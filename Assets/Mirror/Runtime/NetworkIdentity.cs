using System;
using System.Collections.Generic;
using System.ComponentModel;
using System.Security.Cryptography;
using UnityEngine;
using UnityEngine.Serialization;
#if UNITY_EDITOR
using UnityEditor;
#if UNITY_2018_3_OR_NEWER
using UnityEditor.Experimental.SceneManagement;
#endif
#endif

namespace Mirror
{
    /// <summary>
    /// The NetworkIdentity identifies objects across the network, between server and clients. Its primary data is a NetworkInstanceId which is allocated by the server and then set on clients. This is used in network communications to be able to lookup game objects on different machines.
    /// </summary>
    /// <remarks>
    /// <para>The NetworkIdentity is used to synchronize information in the object with the network. Only the server should create instances of objects which have NetworkIdentity as otherwise they will not be properly connected to the system.</para>
    /// <para>For complex objects with a hierarchy of subcomponents, the NetworkIdentity must be on the root of the hierarchy. It is not supported to have multiple NetworkIdentity components on subcomponents of a hierarchy.</para>
    /// <para>NetworkBehaviour scripts require a NetworkIdentity on the game object to be able to function.</para>
    /// <para>The NetworkIdentity manages the dirty state of the NetworkBehaviours of the object. When it discovers that NetworkBehaviours are dirty, it causes an update packet to be created and sent to clients.</para>
    /// <para>The flow for serialization updates managed by the NetworkIdentity is:</para>
    /// <para>* Each NetworkBehaviour has a dirty mask. This mask is available inside OnSerialize as syncVarDirtyBits</para>
    /// <para>* Each SyncVar in a NetworkBehaviour script is assigned a bit in the dirty mask.</para>
    /// <para>* Changing the value of SyncVars causes the bit for that SyncVar to be set in the dirty mask</para>
    /// <para>* Alternatively, calling SetDirtyBit() writes directly to the dirty mask</para>
    /// <para>* NetworkIdentity objects are checked on the server as part of it&apos;s update loop</para>
    /// <para>* If any NetworkBehaviours on a NetworkIdentity are dirty, then an UpdateVars packet is created for that object</para>
    /// <para>* The UpdateVars packet is populated by calling OnSerialize on each NetworkBehaviour on the object</para>
    /// <para>* NetworkBehaviours that are NOT dirty write a zero to the packet for their dirty bits</para>
    /// <para>* NetworkBehaviours that are dirty write their dirty mask, then the values for the SyncVars that have changed</para>
    /// <para>* If OnSerialize returns true for a NetworkBehaviour, the dirty mask is reset for that NetworkBehaviour, so it will not send again until its value changes.</para>
    /// <para>* The UpdateVars packet is sent to ready clients that are observing the object</para>
    /// <para>On the client:</para>
    /// <para>* an UpdateVars packet is received for an object</para>
    /// <para>* The OnDeserialize function is called for each NetworkBehaviour script on the object</para>
    /// <para>* Each NetworkBehaviour script on the object reads a dirty mask.</para>
    /// <para>* If the dirty mask for a NetworkBehaviour is zero, the OnDeserialize functions returns without reading any more</para>
    /// <para>* If the dirty mask is non-zero value, then the OnDeserialize function reads the values for the SyncVars that correspond to the dirty bits that are set</para>
    /// <para>* If there are SyncVar hook functions, those are invoked with the value read from the stream.</para>
    /// </remarks>
    [ExecuteInEditMode]
    [DisallowMultipleComponent]
    [AddComponentMenu("Network/NetworkIdentity")]
    [HelpURL("https://mirror-networking.com/docs/Components/NetworkIdentity.html")]
    public sealed class NetworkIdentity : MonoBehaviour
    {
        // configuration
        bool m_IsServer;
        NetworkBehaviour[] networkBehavioursCache;

        // member used to mark a identity for future reset
        // check MarkForReset for more information.
        bool m_Reset;

        /// <summary>
        /// Returns true if running as a client and this object was spawned by a server.
        /// </summary>
        public bool isClient { get; internal set; }

        /// <summary>
        /// Returns true if NetworkServer.active and server is not stopped.
        /// </summary>
        public bool isServer
        {
            get => m_IsServer && NetworkServer.active && netId != 0;
            internal set => m_IsServer = value;
        }

        /// <summary>
        /// This returns true if this object is the one that represents the player on the local machine.
        /// <para>This is set when the server has spawned an object for this particular client.</para>
        /// </summary>
        public bool isLocalPlayer { get; private set; }

        internal bool pendingOwner { get; set; }

        /// <summary>
        /// This returns true if this object is the authoritative version of the object in the distributed network application.
        /// <para>This value is determined at runtime, as opposed to localPlayerAuthority which is set on the prefab. For most objects, authority is held by the server / host. For objects with localPlayerAuthority set, authority is held by the client of that player.</para>
        /// <para>For objects that had their authority set by AssignClientAuthority on the server, this will be true on the client that owns the object. NOT on other clients.</para>
        /// </summary>
        public bool hasAuthority { get; private set; }

        /// <summary>
        /// The set of network connections (players) that can see this object.
        /// <para>null until OnStartServer was called. this is necessary for SendTo* to work properly in server-only mode.</para>
        /// </summary>
        public Dictionary<int, NetworkConnection> observers;

        /// <summary>
        /// Unique identifier for this particular object instance, used for tracking objects between networked clients and the server.
        /// <para>This is a unique identifier for this particular GameObject instance. Use it to track GameObjects between networked clients and the server.</para>
        /// </summary>
        public uint netId { get; internal set; }

        /// <summary>
        /// A unique identifier for NetworkIdentity objects within a scene.
        /// <para>This is used for spawning scene objects on clients.</para>
        /// </summary>
        public ulong sceneId => m_SceneId;

        /// <summary>
        /// Flag to make this object only exist when the game is running as a server (or host).
        /// </summary>
        [FormerlySerializedAs("m_ServerOnly")]
        public bool serverOnly;

        /// <summary>
        /// localPlayerAuthority means that the client of the "owning" player has authority over their own player object.
        /// <para>Authority for this object will be on the player's client. So hasAuthority will be true on that client - and false on the server and on other clients.</para>
        /// </summary>
        [FormerlySerializedAs("m_LocalPlayerAuthority")]
        public bool localPlayerAuthority;

        /// <summary>
        /// The client that has authority for this object. This will be null if no client has authority.
        /// <para>This is set for player objects with localPlayerAuthority, and for objects set with AssignClientAuthority, and spawned with SpawnWithClientAuthority.</para>
        /// </summary>
        public NetworkConnection clientAuthorityOwner { get; internal set; }

        /// <summary>
        /// The NetworkConnection associated with this NetworkIdentity. This is only valid for player objects on a local client.
        /// </summary>
        public NetworkConnection connectionToServer { get; internal set; }

        /// <summary>
        /// The NetworkConnection associated with this <see cref="NetworkIdentity">NetworkIdentity.</see> This is only valid for player objects on the server.
        /// <para>Use it to return details such as the connection&apos;s identity, IP address and ready status.</para>
        /// </summary>
        public NetworkConnection connectionToClient { get; internal set; }

        /// <summary>
        /// All spawned NetworkIdentities by netId. Available on server and client.
        /// </summary>
        public static readonly Dictionary<uint, NetworkIdentity> spawned = new Dictionary<uint, NetworkIdentity>();

        public NetworkBehaviour[] NetworkBehaviours => networkBehavioursCache = networkBehavioursCache ?? GetComponents<NetworkBehaviour>();

        [SerializeField] string m_AssetId;

        // the AssetId trick:
        // - ideally we would have a serialized 'Guid m_AssetId' but Unity can't
        //   serialize it because Guid's internal bytes are private
        // - UNET used 'NetworkHash128' originally, with byte0, ..., byte16
        //   which works, but it just unnecessary extra code
        // - using just the Guid string would work, but it's 32 chars long and
        //   would then be sent over the network as 64 instead of 16 bytes
        // -> the solution is to serialize the string internally here and then
        //    use the real 'Guid' type for everything else via .assetId
        /// <summary>
        /// Unique identifier used to find the source assets when server spawns the on clients.
        /// </summary>
        public Guid assetId
        {
            get
            {
#if UNITY_EDITOR
                // This is important because sometimes OnValidate does not run (like when adding view to prefab with no child links)
                if (string.IsNullOrEmpty(m_AssetId))
                    SetupIDs();
#endif
                // convert string to Guid and use .Empty to avoid exception if
                // we would use 'new Guid("")'
                return string.IsNullOrEmpty(m_AssetId) ? Guid.Empty : new Guid(m_AssetId);
            }
            internal set
            {
                string newAssetIdString = value.ToString("N");
                if (string.IsNullOrEmpty(m_AssetId) || m_AssetId == newAssetIdString)
                {
                    m_AssetId = newAssetIdString;
                }
                else Debug.LogWarning("SetDynamicAssetId object already has an assetId <" + m_AssetId + ">");
            }
        }

        // persistent scene id <sceneHash/32,sceneId/32>
        // (see AssignSceneID comments)
        //  suppress "Field 'NetworkIdentity.m_SceneId' is never assigned to, and will always have its default value 0"
        // when building standalone
#pragma warning disable CS0649
        [SerializeField] ulong m_SceneId;
#pragma warning restore CS0649

        // keep track of all sceneIds to detect scene duplicates
        static readonly Dictionary<ulong, NetworkIdentity> sceneIds = new Dictionary<ulong, NetworkIdentity>();

        public NetworkIdentity GetSceneIdenity(ulong id) => sceneIds[id];

        // used when adding players
        internal void SetClientOwner(NetworkConnection conn)
        {
            if (clientAuthorityOwner != null)
            {
                Debug.LogError("SetClientOwner m_ClientAuthorityOwner already set!");
            }
            clientAuthorityOwner = conn;
            clientAuthorityOwner.AddOwnedObject(this);
        }

        internal void ForceAuthority(bool authority)
        {
            if (hasAuthority == authority)
            {
                return;
            }

            hasAuthority = authority;
            if (authority)
            {
                OnStartAuthority();
            }
            else
            {
                OnStopAuthority();
            }
        }

        static uint nextNetworkId = 1;
        internal static uint GetNextNetworkId() => nextNetworkId++;

        /// <summary>
        /// Resets nextNetworkId = 1
        /// </summary>
        public static void ResetNextNetworkId() => nextNetworkId = 1;

        /// <summary>
        /// Obsolete: Host Migration was removed
        /// </summary>
        /// <param name="conn">The network connection that is gaining or losing authority.</param>
        /// <param name="identity">The object whose client authority status is being changed.</param>
        /// <param name="authorityState">The new state of client authority of the object for the connection.</param>
        [EditorBrowsable(EditorBrowsableState.Never), Obsolete("Host Migration was removed")]
        public delegate void ClientAuthorityCallback(NetworkConnection conn, NetworkIdentity identity, bool authorityState);

        /// <summary>
        /// Obsolete: Host Migration was removed
        /// <para>Whenever an object is spawned using SpawnWithClientAuthority, or the client authority status of an object is changed with AssignClientAuthority or RemoveClientAuthority, then this callback will be invoked.</para>
        /// <para>This callback is used by the NetworkMigrationManager to distribute client authority state to peers for host migration. If the NetworkMigrationManager is not being used, this callback does not need to be populated.</para>
        /// </summary>
        [EditorBrowsable(EditorBrowsableState.Never), Obsolete("Host Migration was removed")]
        public static ClientAuthorityCallback clientAuthorityCallback;

        // used when the player object for a connection changes
        internal void SetNotLocalPlayer()
        {
            isLocalPlayer = false;

            if (NetworkServer.active && NetworkServer.localClientActive)
            {
                // dont change authority for objects on the host
                return;
            }
            hasAuthority = false;
        }

        // this is used when a connection is destroyed, since the "observers" property is read-only
        internal void RemoveObserverInternal(NetworkConnection conn)
        {
            observers?.Remove(conn.connectionId);
        }

        void Awake()
        {
            // detect runtime sceneId duplicates, e.g. if a user tries to
            // Instantiate a sceneId object at runtime. if we don't detect it,
            // then the client won't know which of the two objects to use for a
            // SpawnSceneObject message, and it's likely going to be the wrong
            // object.
            //
            // This might happen if for example we have a Dungeon GameObject
            // which contains a Skeleton monster as child, and when a player
            // runs into the Dungeon we create a Dungeon Instance of that
            // Dungeon, which would duplicate a scene object.
            //
            // see also: https://github.com/vis2k/Mirror/issues/384
            if (Application.isPlaying && sceneId != 0)
            {
                if (sceneIds.TryGetValue(sceneId, out NetworkIdentity existing) && existing != this)
                {
                    Debug.LogError(name + "'s sceneId: " + sceneId.ToString("X") + " is already taken by: " + existing.name + ". Don't call Instantiate for NetworkIdentities that were in the scene since the beginning (aka scene objects). Otherwise the client won't know which object to use for a SpawnSceneObject message.");
                    Destroy(gameObject);
                }
                else
                {
                    sceneIds[sceneId] = this;
                }
            }
        }

        void OnValidate()
        {
#if UNITY_EDITOR
            if (serverOnly && localPlayerAuthority)
            {
                Debug.LogWarning("Disabling Local Player Authority for " + gameObject + " because it is server-only.");
                localPlayerAuthority = false;
            }

            SetupIDs();
#endif
        }

#if UNITY_EDITOR
        void AssignAssetID(GameObject prefab) => AssignAssetID(AssetDatabase.GetAssetPath(prefab));
        void AssignAssetID(string path) => m_AssetId = AssetDatabase.AssetPathToGUID(path);

        bool ThisIsAPrefab() => PrefabUtility.IsPartOfPrefabAsset(gameObject);

        bool ThisIsASceneObjectWithPrefabParent(out GameObject prefab)
        {
            prefab = null;

            if (!PrefabUtility.IsPartOfPrefabInstance(gameObject))
            {
                return false;
            }
            prefab = PrefabUtility.GetCorrespondingObjectFromSource(gameObject);

            if (prefab == null)
            {
                Debug.LogError("Failed to find prefab parent for scene object [name:" + gameObject.name + "]");
                return false;
            }
            return true;
        }

        static uint GetRandomUInt()
        {
            // use Crypto RNG to avoid having time based duplicates
            using (RNGCryptoServiceProvider rng = new RNGCryptoServiceProvider())
            {
                byte[] bytes = new byte[4];
                rng.GetBytes(bytes);
                return BitConverter.ToUInt32(bytes, 0);
            }
        }

        // persistent sceneId assignment
        // (because scene objects have no persistent unique ID in Unity)
        //
        // original UNET used OnPostProcessScene to assign an index based on
        // FindObjectOfType<NetworkIdentity> order.
        // -> this didn't work because FindObjectOfType order isn't deterministic.
        // -> one workaround is to sort them by sibling paths, but it can still
        //    get out of sync when we open scene2 in editor and we have
        //    DontDestroyOnLoad objects that messed with the sibling index.
        //
        // we absolutely need a persistent id. challenges:
        // * it needs to be 0 for prefabs
        //   => we set it to 0 in SetupIDs() if prefab!
        // * it needs to be only assigned in edit time, not at runtime because
        //   only the objects that were in the scene since beginning should have
        //   a scene id.
        //   => Application.isPlaying check solves that
        // * it needs to detect duplicated sceneIds after duplicating scene
        //   objects
        //   => sceneIds dict takes care of that
        // * duplicating the whole scene file shouldn't result in duplicate
        //   scene objects
        //   => buildIndex is shifted into sceneId for that.
        //   => if we have no scenes in build index then it doesn't matter
        //      because by definition a build can't switch to other scenes
        //   => if we do have scenes in build index then it will be != -1
        //   note: the duplicated scene still needs to be opened once for it to
        //          be set properly
        // * scene objects need the correct scene index byte even if the scene's
        //   build index was changed or a duplicated scene wasn't opened yet.
        //   => OnPostProcessScene is the only function that gets called for
        //      each scene before runtime, so this is where we set the scene
        //      byte.
        // * disabled scenes in build settings should result in same scene index
        //   in editor and in build
        //   => .gameObject.scene.buildIndex filters out disabled scenes by
        //      default
        // * generated sceneIds absolutely need to set scene dirty and force the
        //   user to resave.
        //   => Undo.RecordObject does that perfectly.
        // * sceneIds should never be generated temporarily for unopened scenes
        //   when building, otherwise editor and build get out of sync
        //   => BuildPipeline.isBuildingPlayer check solves that
        void AssignSceneID()
        {
            // we only ever assign sceneIds at edit time, never at runtime.
            // by definition, only the original scene objects should get one.
            // -> if we assign at runtime then server and client would generate
            //    different random numbers!
            if (Application.isPlaying)
                return;

            // no valid sceneId yet, or duplicate?
            bool duplicate = sceneIds.TryGetValue(m_SceneId, out NetworkIdentity existing) && existing != null && existing != this;
            if (m_SceneId == 0 || duplicate)
            {
                // clear in any case, because it might have been a duplicate
                m_SceneId = 0;

                // if a scene was never opened and we are building it, then a
                // sceneId would be assigned to build but not saved in editor,
                // resulting in them getting out of sync.
                // => don't ever assign temporary ids. they always need to be
                //    permanent
                // => throw an exception to cancel the build and let the user
                //    know how to fix it!
                if (BuildPipeline.isBuildingPlayer)
                    throw new Exception("Scene " + gameObject.scene.path + " needs to be opened and resaved before building, because the scene object " + name + " has no valid sceneId yet.");

                // if we generate the sceneId then we MUST be sure to set dirty
                // in order to save the scene object properly. otherwise it
                // would be regenerated every time we reopen the scene, and
                // upgrading would be very difficult.
                // -> Undo.RecordObject is the new EditorUtility.SetDirty!
                // -> we need to call it before changing.
                Undo.RecordObject(this, "Generated SceneId");

                // generate random sceneId part (0x00000000FFFFFFFF)
                uint randomId = GetRandomUInt();

                // only assign if not a duplicate of an existing scene id
                // (small chance, but possible)
                duplicate = sceneIds.TryGetValue(randomId, out existing) && existing != null && existing != this;
                if (!duplicate)
                {
                    m_SceneId = randomId;
                    //Debug.Log(name + " in scene=" + gameObject.scene.name + " sceneId assigned to: " + m_SceneId.ToString("X"));
                }
            }

            // add to sceneIds dict no matter what
            // -> even if we didn't generate anything new, because we still need
            //    existing sceneIds in there to check duplicates
            sceneIds[m_SceneId] = this;
        }

        // copy scene path hash into sceneId for scene objects.
        // this is the only way for scene file duplication to not contain
        // duplicate sceneIds as it seems.
        // -> sceneId before: 0x00000000AABBCCDD
        // -> then we clear the left 4 bytes, so that our 'OR' uses 0x00000000
        // -> then we OR the hash into the 0x00000000 part
        // -> buildIndex is not enough, because Editor and Build have different
        //    build indices if there are disabled scenes in build settings, and
        //    if no scene is in build settings then Editor and Build have
        //    different indices too (Editor=0, Build=-1)
        // => ONLY USE THIS FROM POSTPROCESSSCENE!
        [EditorBrowsable(EditorBrowsableState.Never)]
        public void SetSceneIdSceneHashPartInternal()
        {
            // get deterministic scene hash
            uint pathHash = (uint)gameObject.scene.path.GetStableHashCode();

            // shift hash from 0x000000FFFFFFFF to 0xFFFFFFFF00000000
            ulong shiftedHash = (ulong)pathHash << 32;

            // OR into scene id
            m_SceneId = (m_SceneId & 0xFFFFFFFF) | shiftedHash;

            // log it. this is incredibly useful to debug sceneId issues.
            if (LogFilter.Debug) Debug.Log(name + " in scene=" + gameObject.scene.name + " scene index hash(" + pathHash.ToString("X") + ") copied into sceneId: " + m_SceneId.ToString("X"));
        }

        void SetupIDs()
        {
            if (ThisIsAPrefab())
            {
                m_SceneId = 0; // force 0 for prefabs
                AssignAssetID(gameObject);
            }
            // check prefabstage BEFORE SceneObjectWithPrefabParent
            // (fixes https://github.com/vis2k/Mirror/issues/976)
            else if (PrefabStageUtility.GetCurrentPrefabStage() != null)
            {
                m_SceneId = 0; // force 0 for prefabs
                string path = PrefabStageUtility.GetCurrentPrefabStage().prefabAssetPath;
                AssignAssetID(path);
            }
            else if (ThisIsASceneObjectWithPrefabParent(out GameObject prefab))
            {
                AssignSceneID();
                AssignAssetID(prefab);
            }
            else
            {
                AssignSceneID();
                m_AssetId = "";
            }
        }
#endif

        void OnDestroy()
        {
            // remove from sceneIds
            // -> remove with (0xFFFFFFFFFFFFFFFF) and without (0x00000000FFFFFFFF)
            //    sceneHash to be 100% safe.
            sceneIds.Remove(sceneId);
            sceneIds.Remove(sceneId & 0x00000000FFFFFFFF);

            if (m_IsServer && NetworkServer.active)
            {
                NetworkServer.Destroy(gameObject);
            }
        }

        internal void OnStartServer(bool allowNonZeroNetId)
        {
            if (m_IsServer)
            {
                return;
            }
            m_IsServer = true;
            hasAuthority = !localPlayerAuthority;

            observers = new Dictionary<int, NetworkConnection>();

            // If the instance/net ID is invalid here then this is an object instantiated from a prefab and the server should assign a valid ID
            if (netId == 0)
            {
                netId = GetNextNetworkId();
            }
            else
            {
                if (!allowNonZeroNetId)
                {
                    Debug.LogError("Object has non-zero netId " + netId + " for " + gameObject);
                    return;
                }
            }

            if (LogFilter.Debug) Debug.Log("OnStartServer " + this + " NetId:" + netId + " SceneId:" + sceneId);

            // add to spawned (note: the original EnableIsServer isn't needed
            // because we already set m_isServer=true above)
            spawned[netId] = this;

            foreach (NetworkBehaviour comp in NetworkBehaviours)
            {
                try
                {
                    comp.OnStartServer();
                }
                catch (Exception e)
                {
                    Debug.LogError("Exception in OnStartServer:" + e.Message + " " + e.StackTrace);
                }
            }

            if (NetworkClient.active && NetworkServer.localClientActive)
            {
                // there will be no spawn message, so start the client here too
                OnStartClient();
            }

            if (hasAuthority)
            {
                OnStartAuthority();
            }
        }

        internal void OnStartClient()
        {
            isClient = true;

            if (LogFilter.Debug) Debug.Log("OnStartClient " + gameObject + " netId:" + netId + " localPlayerAuthority:" + localPlayerAuthority);
            foreach (NetworkBehaviour comp in NetworkBehaviours)
            {
                try
                {
                    comp.OnStartClient(); // user implemented startup
                }
                catch (Exception e)
                {
                    Debug.LogError("Exception in OnStartClient:" + e.Message + " " + e.StackTrace);
                }
            }
        }

        void OnStartAuthority()
        {
            if (networkBehavioursCache == null)
            {
                Debug.LogError("Network object " + name + " not initialized properly. Do you have more than one NetworkIdentity in the same object? Did you forget to spawn this object with NetworkServer?", this);
                return;
            }

            foreach (NetworkBehaviour comp in NetworkBehaviours)
            {
                try
                {
                    comp.OnStartAuthority();
                }
                catch (Exception e)
                {
                    Debug.LogError("Exception in OnStartAuthority:" + e.Message + " " + e.StackTrace);
                }
            }
        }

        void OnStopAuthority()
        {
            foreach (NetworkBehaviour comp in NetworkBehaviours)
            {
                try
                {
                    comp.OnStopAuthority();
                }
                catch (Exception e)
                {
                    Debug.LogError("Exception in OnStopAuthority:" + e.Message + " " + e.StackTrace);
                }
            }
        }

        internal void OnSetLocalVisibility(bool vis)
        {
            foreach (NetworkBehaviour comp in NetworkBehaviours)
            {
                try
                {
                    comp.OnSetLocalVisibility(vis);
                }
                catch (Exception e)
                {
                    Debug.LogError("Exception in OnSetLocalVisibility:" + e.Message + " " + e.StackTrace);
                }
            }
        }

        internal bool OnCheckObserver(NetworkConnection conn)
        {
            foreach (NetworkBehaviour comp in NetworkBehaviours)
            {
                try
                {
                    if (!comp.OnCheckObserver(conn))
                        return false;
                }
                catch (Exception e)
                {
                    Debug.LogError("Exception in OnCheckObserver:" + e.Message + " " + e.StackTrace);
                }
            }
            return true;
        }

        ////////////////////////////////////////////////////////////////////////////////////////////////////////////////
        // random number that is unlikely to appear in a regular data stream
        const byte Barrier = 171;

        // paul: readstring bug prevention: https://issuetracker.unity3d.com/issues/unet-networkwriter-dot-write-causing-readstring-slash-readbytes-out-of-range-errors-in-clients
        // -> OnSerialize writes componentData, barrier, componentData, barrier,componentData,...
        // -> OnDeserialize carefully extracts each data, then deserializes the barrier and check it
        //    -> If we read too many or too few bytes,  the barrier is very unlikely to match
        //    -> we can properly track down errors
        bool OnSerializeSafely(NetworkBehaviour comp, NetworkWriter writer, bool initialState)
        {
            bool result = false;
            try
            {
                result = comp.OnSerialize(writer, initialState);
            }
            catch (Exception e)
            {
                // show a detailed error and let the user know what went wrong
                Debug.LogError("OnSerialize failed for: object=" + name + " component=" + comp.GetType() + " sceneId=" + m_SceneId.ToString("X") + "\n\n" + e);
            }
            if (LogFilter.Debug) { Debug.Log("OnSerializeSafely written for object=" + comp.name + " component=" + comp.GetType() + " sceneId=" + m_SceneId); }

            // serialize a barrier to be checked by the deserializer
            writer.WriteByte(Barrier);
            return result;
        }

        // serialize all components (or only dirty ones if not initial state)
        // -> check ownerWritten/observersWritten to know if anything was written
        internal void OnSerializeAllSafely(bool initialState, NetworkWriter ownerWriter, out int ownerWritten, NetworkWriter observersWriter, out int observersWritten)
        {
            // clear 'written' variables
            ownerWritten = observersWritten = 0;

            if (NetworkBehaviours.Length > 64)
            {
                Debug.LogError("Only 64 NetworkBehaviour components are allowed for NetworkIdentity: " + name + " because of the dirtyComponentMask");
                return;
            }
            ulong dirtyComponentsMask = GetDirtyMask(initialState);

            if (dirtyComponentsMask == 0L)
                return;

            // calculate syncMode mask at runtime. this allows users to change
            // component.syncMode while the game is running, which can be a huge
            // advantage over syncvar-based sync modes. e.g. if a player decides
            // to share or not share his inventory, or to go invisible, etc.
            //
            // (this also lets the TestSynchronizingObjects test pass because
            //  otherwise if we were to cache it in Awake, then we would call
            //  GetComponents<NetworkBehaviour> before all the test behaviours
            //  were added)
            ulong syncModeObserversMask = GetSyncModeObserversMask();

            // write regular dirty mask for owner,
            // writer 'dirty mask & syncMode==Everyone' for everyone else
            // (WritePacked64 so we don't write full 8 bytes if we don't have to)
            ownerWriter.WritePackedUInt64(dirtyComponentsMask);
            observersWriter.WritePackedUInt64(dirtyComponentsMask & syncModeObserversMask);

            foreach (NetworkBehaviour comp in NetworkBehaviours)
            {
                // is this component dirty?
                // -> always serialize if initialState so all components are included in spawn packet
                // -> note: IsDirty() is false if the component isn't dirty or sendInterval isn't elapsed yet
                if (initialState || comp.IsDirty())
                {
                    if (LogFilter.Debug) Debug.Log("OnSerializeAllSafely: " + name + " -> " + comp.GetType() + " initial=" + initialState);

                    // serialize into ownerWriter first
                    // (owner always gets everything!)
                    int startPosition = ownerWriter.Position;
                    OnSerializeSafely(comp, ownerWriter, initialState);
                    ++ownerWritten;

                    // copy into observersWriter too if SyncMode.Observers
                    // -> we copy instead of calling OnSerialize again because
                    //    we don't know what magic the user does in OnSerialize.
                    // -> it's not guaranteed that calling it twice gets the
                    //    same result
                    // -> it's not guaranteed that calling it twice doesn't mess
                    //    with the user's OnSerialize timing code etc.
                    // => so we just copy the result without touching
                    //    OnSerialize again
                    if (comp.syncMode == SyncMode.Observers)
                    {
                        ArraySegment<byte> segment = ownerWriter.ToArraySegment();
                        int length = ownerWriter.Position - startPosition;
                        observersWriter.WriteBytes(segment.Array, startPosition, length);
                        ++observersWritten;
                    }
                }
            }
        }

        internal ulong GetDirtyMask(bool initialState)
        {
            // loop through all components only once and then write dirty+payload into the writer afterwards
            ulong dirtyComponentsMask = 0L;
            NetworkBehaviour[] components = NetworkBehaviours;
            for (int i = 0; i < components.Length; ++i)
            {
                NetworkBehaviour comp = components[i];
                if (initialState || comp.IsDirty())
                {
                    dirtyComponentsMask |= (ulong)(1L << i);
                }
            }

            return dirtyComponentsMask;
        }

        // a mask that contains all the components with SyncMode.Observers
        internal ulong GetSyncModeObserversMask()
        {
            // loop through all components
            ulong mask = 0UL;
            NetworkBehaviour[] components = NetworkBehaviours;
            for (int i = 0; i < NetworkBehaviours.Length; ++i)
            {
                NetworkBehaviour comp = components[i];
                if (comp.syncMode == SyncMode.Observers)
                {
                    mask |= 1UL << i;
                }
            }

            return mask;
        }

        void OnDeserializeSafely(NetworkBehaviour comp, NetworkReader reader, bool initialState)
        {
        
            // call OnDeserialize with a temporary reader, so that the
            // original one can't be messed with. we also wrap it in a
            // try-catch block so there's no way to mess up another
            // component's deserialization
            try
            {
                comp.OnDeserialize(reader, initialState);

                byte barrierData = reader.ReadByte();
                if (barrierData != Barrier)
                {
                    Debug.LogError("OnDeserialize failed for: object=" + name + " component=" + comp.GetType() + " sceneId=" + m_SceneId  + ". Possible Reasons:\n  * Do " + comp.GetType() + "'s OnSerialize and OnDeserialize calls write the same amount of data? \n  * Was there an exception in " + comp.GetType() + "'s OnSerialize/OnDeserialize code?\n  * Are the server and client the exact same project?\n  * Maybe this OnDeserialize call was meant for another GameObject? The sceneIds can easily get out of sync if the Hierarchy was modified only in the client OR the server. Try rebuilding both.\n\n" );
                }
            }
            catch (Exception e)
            {
                // show a detailed error and let the user know what went wrong
<<<<<<< HEAD
                Debug.LogError("OnDeserialize failed for: object=" + name + " component=" + comp.GetType() + " sceneId=" + m_SceneId + ". Possible Reasons:\n  * Do " + comp.GetType() + "'s OnSerialize and OnDeserialize calls write the same amount of data? \n  * Was there an exception in " + comp.GetType() + "'s OnSerialize/OnDeserialize code?\n  * Are the server and client the exact same project?\n  * Maybe this OnDeserialize call was meant for another GameObject? The sceneIds can easily get out of sync if the Hierarchy was modified only in the client OR the server. Try rebuilding both.\n\n" + e.ToString());
=======
                Debug.LogError("OnDeserialize failed for: object=" + name + " component=" + comp.GetType() + " sceneId=" + m_SceneId.ToString("X") + " length=" + contentSize + ". Possible Reasons:\n  * Do " + comp.GetType() + "'s OnSerialize and OnDeserialize calls write the same amount of data(" + contentSize + " bytes)? \n  * Was there an exception in " + comp.GetType() + "'s OnSerialize/OnDeserialize code?\n  * Are the server and client the exact same project?\n  * Maybe this OnDeserialize call was meant for another GameObject? The sceneIds can easily get out of sync if the Hierarchy was modified only in the client OR the server. Try rebuilding both.\n\n" + e);
            }

            // now the reader should be EXACTLY at 'before + size'.
            // otherwise the component read too much / too less data.
            if (reader.Position != chunkEnd)
            {
                // warn the user
                int bytesRead = reader.Position - chunkStart;
                Debug.LogWarning("OnDeserialize was expected to read " + contentSize + " instead of " + bytesRead + " bytes for object:" + name + " component=" + comp.GetType() + " sceneId=" + m_SceneId.ToString("X") + ". Make sure that OnSerialize and OnDeserialize write/read the same amount of data in all cases.");

                // fix the position, so the following components don't all fail
                reader.Position = chunkEnd;
>>>>>>> 32c75fe1
            }
        }

        internal void OnDeserializeAllSafely(NetworkReader reader, bool initialState)
        {
            // read component dirty mask
            ulong dirtyComponentsMask = reader.ReadPackedUInt64();

            NetworkBehaviour[] components = NetworkBehaviours;
            // loop through all components and deserialize the dirty ones
            for (int i = 0; i < components.Length; ++i)
            {
                // is the dirty bit at position 'i' set to 1?
                ulong dirtyBit = (ulong)(1L << i);
                if ((dirtyComponentsMask & dirtyBit) != 0L)
                {
                    OnDeserializeSafely(components[i], reader, initialState);
                }
            }
        }

        // happens on client
        internal void HandleClientAuthority(bool authority)
        {
            if (!localPlayerAuthority)
            {
                Debug.LogError("HandleClientAuthority " + gameObject + " does not have localPlayerAuthority");
                return;
            }

            ForceAuthority(authority);
        }

        // helper function to handle SyncEvent/Command/Rpc
        void HandleRemoteCall(int componentIndex, int functionHash, MirrorInvokeType invokeType, NetworkReader reader)
        {
            if (gameObject == null)
            {
                Debug.LogWarning(invokeType + " [" + functionHash + "] received for deleted object [netId=" + netId + "]");
                return;
            }

            // find the right component to invoke the function on
            if (0 <= componentIndex && componentIndex < networkBehavioursCache.Length)
            {
                NetworkBehaviour invokeComponent = networkBehavioursCache[componentIndex];
                if (!invokeComponent.InvokeHandlerDelegate(functionHash, invokeType, reader))
                {
                    Debug.LogError("Found no receiver for incoming " + invokeType + " [" + functionHash + "] on " + gameObject + ",  the server and client should have the same NetworkBehaviour instances [netId=" + netId + "].");
                }
            }
            else
            {
                Debug.LogWarning("Component [" + componentIndex + "] not found for [netId=" + netId + "]");
            }
        }

        // happens on client
        internal void HandleSyncEvent(int componentIndex, int eventHash, NetworkReader reader)
        {
            HandleRemoteCall(componentIndex, eventHash, MirrorInvokeType.SyncEvent, reader);
        }

        // happens on server
        internal void HandleCommand(int componentIndex, int cmdHash, NetworkReader reader)
        {
            HandleRemoteCall(componentIndex, cmdHash, MirrorInvokeType.Command, reader);
        }

        // happens on client
        internal void HandleRPC(int componentIndex, int rpcHash, NetworkReader reader)
        {
            HandleRemoteCall(componentIndex, rpcHash, MirrorInvokeType.ClientRpc, reader);
        }

        internal void OnUpdateVars(NetworkReader reader, bool initialState)
        {
            OnDeserializeAllSafely(reader, initialState);
        }

        internal void SetLocalPlayer()
        {
            isLocalPlayer = true;

            // there is an ordering issue here that originAuthority solves. OnStartAuthority should only be called if m_HasAuthority was false when this function began,
            // or it will be called twice for this object. But that state is lost by the time OnStartAuthority is called below, so the original value is cached
            // here to be checked below.
            bool originAuthority = hasAuthority;
            if (localPlayerAuthority)
            {
                hasAuthority = true;
            }

            foreach (NetworkBehaviour comp in networkBehavioursCache)
            {
                comp.OnStartLocalPlayer();

                if (localPlayerAuthority && !originAuthority)
                {
                    comp.OnStartAuthority();
                }
            }
        }

        internal void OnNetworkDestroy()
        {
            for (int i = 0; networkBehavioursCache != null && i < networkBehavioursCache.Length; i++)
            {
                NetworkBehaviour comp = networkBehavioursCache[i];
                comp.OnNetworkDestroy();
            }
            m_IsServer = false;
        }

        internal void ClearObservers()
        {
            if (observers != null)
            {
                foreach (NetworkConnection conn in observers.Values)
                {
                    conn.RemoveFromVisList(this, true);
                }
                observers.Clear();
            }
        }

        internal void AddObserver(NetworkConnection conn)
        {
            if (observers == null)
            {
                Debug.LogError("AddObserver for " + gameObject + " observer list is null");
                return;
            }

            if (observers.ContainsKey(conn.connectionId))
            {
                // if we try to add a connectionId that was already added, then
                // we may have generated one that was already in use.
                return;
            }

            if (LogFilter.Debug) Debug.Log("Added observer " + conn.address + " added for " + gameObject);

            observers[conn.connectionId] = conn;
            conn.AddToVisList(this);
        }

        static readonly HashSet<NetworkConnection> newObservers = new HashSet<NetworkConnection>();

        /// <summary>
        /// This causes the set of players that can see this object to be rebuild. The OnRebuildObservers callback function will be invoked on each NetworkBehaviour.
        /// </summary>
        /// <param name="initialize">True if this is the first time.</param>
        public void RebuildObservers(bool initialize)
        {
            if (observers == null)
                return;

            bool changed = false;
            bool result = false;

            newObservers.Clear();

            // call OnRebuildObservers function in components
            foreach (NetworkBehaviour comp in NetworkBehaviours)
            {
                result |= comp.OnRebuildObservers(newObservers, initialize);
            }

            // if player connection: ensure player always see himself no matter what.
            // -> fixes https://github.com/vis2k/Mirror/issues/692 where a
            //    player might teleport out of the ProximityChecker's cast,
            //    losing the own connection as observer.
            if (connectionToClient != null && connectionToClient.isReady)
            {
                newObservers.Add(connectionToClient);
            }

            // if no component implemented OnRebuildObservers, then add all
            // connections.
            if (!result)
            {
                if (initialize)
                {
                    foreach (NetworkConnection conn in NetworkServer.connections.Values)
                    {
                        if (conn.isReady)
                            AddObserver(conn);
                    }

                    if (NetworkServer.localConnection != null && NetworkServer.localConnection.isReady)
                    {
                        AddObserver(NetworkServer.localConnection);
                    }
                }
                return;
            }

            // apply changes from rebuild
            foreach (NetworkConnection conn in newObservers)
            {
                if (conn == null)
                {
                    continue;
                }

                if (!conn.isReady)
                {
                    if (LogFilter.Debug) Debug.Log("Observer is not ready for " + gameObject + " " + conn);
                    continue;
                }

                if (initialize || !observers.ContainsKey(conn.connectionId))
                {
                    // new observer
                    conn.AddToVisList(this);
                    if (LogFilter.Debug) Debug.Log("New Observer for " + gameObject + " " + conn);
                    changed = true;
                }
            }

            foreach (NetworkConnection conn in observers.Values)
            {
                if (!newObservers.Contains(conn))
                {
                    // removed observer
                    conn.RemoveFromVisList(this, false);
                    if (LogFilter.Debug) Debug.Log("Removed Observer for " + gameObject + " " + conn);
                    changed = true;
                }
            }

            // special case for local client.
            if (initialize)
            {
                if (!newObservers.Contains(NetworkServer.localConnection))
                {
                    OnSetLocalVisibility(false);
                }
            }

            if (changed)
            {
                observers.Clear();
                foreach (NetworkConnection conn in newObservers)
                {
                    if (conn.isReady)
                        observers.Add(conn.connectionId, conn);
                }
            }
        }

        /// <summary>
        /// Obsolete: Use <see cref="RemoveClientAuthority()"/> instead
        /// </summary>
        /// <param name="conn">The connection of the client to remove authority for.</param>
        /// <returns>True if authority is removed.</returns>
        [EditorBrowsable(EditorBrowsableState.Never), Obsolete("NetworkConnection parameter is no longer needed and nothing is returned")]
        public bool RemoveClientAuthority(NetworkConnection conn)
        {
            RemoveClientAuthority();
            return true;
        }

        /// <summary>
        /// Removes ownership for an object.
        /// <para>This applies to objects that had authority set by AssignClientAuthority, or NetworkServer.SpawnWithClientAuthority.</para>
        /// <para>Authority cannot be removed for player objects.</para>
        /// </summary>
        public void RemoveClientAuthority()
        {
            if (!isServer)
            {
                Debug.LogError("RemoveClientAuthority can only be call on the server for spawned objects.");
                return;
            }

            if (connectionToClient != null)
            {
                Debug.LogError("RemoveClientAuthority cannot remove authority for a player object");
                return;
            }

            if (clientAuthorityOwner != null)
            {
                // send msg to that client
                ClientAuthorityMessage msg = new ClientAuthorityMessage
                {
                    netId = netId,
                    authority = false
                };

                clientAuthorityOwner.Send(msg);
#pragma warning disable CS0618 // Type or member is obsolete
                clientAuthorityCallback?.Invoke(clientAuthorityOwner, this, false);
#pragma warning restore CS0618 // Type or member is obsolete
            }

            clientAuthorityOwner.RemoveOwnedObject(this);
            clientAuthorityOwner = null;

            // server now has authority (this is only called on server)
            ForceAuthority(true);
        }

        /// <summary>
        /// Assign control of an object to a client via the client's <see cref="NetworkConnection">NetworkConnection.</see>
        /// <para>This causes hasAuthority to be set on the client that owns the object, and NetworkBehaviour.OnStartAuthority will be called on that client. This object then will be in the NetworkConnection.clientOwnedObjects list for the connection.</para>
        /// <para>Authority can be removed with RemoveClientAuthority. Only one client can own an object at any time. Only NetworkIdentities with localPlayerAuthority set can have client authority assigned. This does not need to be called for player objects, as their authority is setup automatically.</para>
        /// </summary>
        /// <param name="conn">	The connection of the client to assign authority to.</param>
        /// <returns>True if authority was assigned.</returns>
        public bool AssignClientAuthority(NetworkConnection conn)
        {
            if (!isServer)
            {
                Debug.LogError("AssignClientAuthority can only be called on the server for spawned objects.");
                return false;
            }
            if (!localPlayerAuthority)
            {
                Debug.LogError("AssignClientAuthority can only be used for NetworkIdentity components with LocalPlayerAuthority set.");
                return false;
            }

            if (clientAuthorityOwner != null && conn != clientAuthorityOwner)
            {
                Debug.LogError("AssignClientAuthority for " + gameObject + " already has an owner. Use RemoveClientAuthority() first.");
                return false;
            }

            if (conn == null)
            {
                Debug.LogError("AssignClientAuthority for " + gameObject + " owner cannot be null. Use RemoveClientAuthority() instead.");
                return false;
            }

            clientAuthorityOwner = conn;
            clientAuthorityOwner.AddOwnedObject(this);

            // server no longer has authority (this is called on server). Note that local client could re-acquire authority below
            ForceAuthority(false);

            // send msg to that client
            ClientAuthorityMessage msg = new ClientAuthorityMessage
            {
                netId = netId,
                authority = true
            };
            conn.Send(msg);

#pragma warning disable CS0618 // Type or member is obsolete
            clientAuthorityCallback?.Invoke(conn, this, true);
#pragma warning restore CS0618 // Type or member is obsolete
            return true;
        }

        // marks the identity for future reset, this is because we cant reset the identity during destroy
        // as people might want to be able to read the members inside OnDestroy(), and we have no way
        // of invoking reset after OnDestroy is called.
        internal void MarkForReset() => m_Reset = true;

        // if we have marked an identity for reset we do the actual reset.
        internal void Reset()
        {
            if (!m_Reset)
                return;

            m_Reset = false;
            m_IsServer = false;
            isClient = false;
            hasAuthority = false;

            netId = 0;
            isLocalPlayer = false;
            connectionToServer = null;
            connectionToClient = null;
            networkBehavioursCache = null;

            ClearObservers();
            clientAuthorityOwner = null;
        }

        // MirrorUpdate is a hot path. Caching the vars msg is really worth it to
        // avoid large amounts of allocations.
        static UpdateVarsMessage varsMessage = new UpdateVarsMessage();

        // invoked by NetworkServer during Update()
        internal void MirrorUpdate()
        {
            if (observers != null && observers.Count > 0)
            {
                // one writer for owner, one for observers
                NetworkWriter ownerWriter = NetworkWriterPool.GetWriter();
                NetworkWriter observersWriter = NetworkWriterPool.GetWriter();

                // serialize all the dirty components and send (if any were dirty)
                OnSerializeAllSafely(false, ownerWriter, out int ownerWritten, observersWriter, out int observersWritten);
                if (ownerWritten > 0 || observersWritten > 0)
                {
                    // populate cached UpdateVarsMessage and send
                    varsMessage.netId = netId;

                    // send ownerWriter to owner
                    // (only if we serialized anything for owner)
                    // (only if there is a connection (e.g. if not a monster),
                    //  and if connection is ready because we use SendToReady
                    //  below too)
                    if (ownerWritten > 0)
                    {
                        varsMessage.payload = ownerWriter.ToArraySegment();
                        if (connectionToClient != null && connectionToClient.isReady)
                            NetworkServer.SendToClientOfPlayer(this, varsMessage);
                    }

                    // send observersWriter to everyone but owner
                    // (only if we serialized anything for observers)
                    if (observersWritten > 0)
                    {
                        varsMessage.payload = observersWriter.ToArraySegment();
                        NetworkServer.SendToReady(this, varsMessage, false);
                    }

                    // clear dirty bits only for the components that we serialized
                    // DO NOT clean ALL component's dirty bits, because
                    // components can have different syncIntervals and we don't
                    // want to reset dirty bits for the ones that were not
                    // synced yet.
                    // (we serialized only the IsDirty() components, or all of
                    //  them if initialState. clearing the dirty ones is enough.)
                    ClearDirtyComponentsDirtyBits();
                }
                NetworkWriterPool.Recycle(ownerWriter);
                NetworkWriterPool.Recycle(observersWriter);
            }
            else
            {
                // clear all component's dirty bits
                ClearAllComponentsDirtyBits();
            }
        }

        // clear all component's dirty bits no matter what
        internal void ClearAllComponentsDirtyBits()
        {
            foreach (NetworkBehaviour comp in NetworkBehaviours)
            {
                comp.ClearAllDirtyBits();
            }
        }

        // clear only dirty component's dirty bits. ignores components which
        // may be dirty but not ready to be synced yet (because of syncInterval)
        internal void ClearDirtyComponentsDirtyBits()
        {
            foreach (NetworkBehaviour comp in NetworkBehaviours)
            {
                if (comp.IsDirty())
                {
                    comp.ClearAllDirtyBits();
                }
            }
        }
    }
}<|MERGE_RESOLUTION|>--- conflicted
+++ resolved
@@ -797,23 +797,7 @@
             catch (Exception e)
             {
                 // show a detailed error and let the user know what went wrong
-<<<<<<< HEAD
                 Debug.LogError("OnDeserialize failed for: object=" + name + " component=" + comp.GetType() + " sceneId=" + m_SceneId + ". Possible Reasons:\n  * Do " + comp.GetType() + "'s OnSerialize and OnDeserialize calls write the same amount of data? \n  * Was there an exception in " + comp.GetType() + "'s OnSerialize/OnDeserialize code?\n  * Are the server and client the exact same project?\n  * Maybe this OnDeserialize call was meant for another GameObject? The sceneIds can easily get out of sync if the Hierarchy was modified only in the client OR the server. Try rebuilding both.\n\n" + e.ToString());
-=======
-                Debug.LogError("OnDeserialize failed for: object=" + name + " component=" + comp.GetType() + " sceneId=" + m_SceneId.ToString("X") + " length=" + contentSize + ". Possible Reasons:\n  * Do " + comp.GetType() + "'s OnSerialize and OnDeserialize calls write the same amount of data(" + contentSize + " bytes)? \n  * Was there an exception in " + comp.GetType() + "'s OnSerialize/OnDeserialize code?\n  * Are the server and client the exact same project?\n  * Maybe this OnDeserialize call was meant for another GameObject? The sceneIds can easily get out of sync if the Hierarchy was modified only in the client OR the server. Try rebuilding both.\n\n" + e);
-            }
-
-            // now the reader should be EXACTLY at 'before + size'.
-            // otherwise the component read too much / too less data.
-            if (reader.Position != chunkEnd)
-            {
-                // warn the user
-                int bytesRead = reader.Position - chunkStart;
-                Debug.LogWarning("OnDeserialize was expected to read " + contentSize + " instead of " + bytesRead + " bytes for object:" + name + " component=" + comp.GetType() + " sceneId=" + m_SceneId.ToString("X") + ". Make sure that OnSerialize and OnDeserialize write/read the same amount of data in all cases.");
-
-                // fix the position, so the following components don't all fail
-                reader.Position = chunkEnd;
->>>>>>> 32c75fe1
             }
         }
 
