using System;
using System.Collections.Generic;
using System.ComponentModel;
using System.Linq;
using UnityEngine;
using UnityEngine.Rendering;
using UnityEngine.SceneManagement;
using UnityEngine.Serialization;

namespace Mirror
{
    public enum PlayerSpawnMethod
    {
        Random,
        RoundRobin
    }

    [AddComponentMenu("Network/NetworkManager")]
    [HelpURL("https://vis2k.github.io/Mirror/Components/NetworkManager")]
    public class NetworkManager : MonoBehaviour
    {

        // configuration
        [FormerlySerializedAs("m_DontDestroyOnLoad")] public bool dontDestroyOnLoad = true;
        [FormerlySerializedAs("m_RunInBackground")] public bool runInBackground = true;
        public bool startOnHeadless = true;
        [Tooltip("Server Update frequency, per second. Use around 60Hz for fast paced games like Counter-Strike to minimize latency. Use around 30Hz for games like WoW to minimize computations. Use around 1-10Hz for slow paced games like EVE.")]
        public int serverTickRate = 30;
        [FormerlySerializedAs("m_ShowDebugMessages")] public bool showDebugMessages;

        [Scene]
        [FormerlySerializedAs("m_OfflineScene")] public string offlineScene = "";

        [Scene]
        [FormerlySerializedAs("m_OnlineScene")] public string onlineScene = "";

        [Header("Network Info")]
        // transport layer
        [SerializeField] protected Transport transport;
        [FormerlySerializedAs("m_NetworkAddress")] public string networkAddress = "localhost";
        [FormerlySerializedAs("m_MaxConnections")] public int maxConnections = 4;

        [Header("Spawn Info")]
        [FormerlySerializedAs("m_PlayerPrefab")] public GameObject playerPrefab;
        [FormerlySerializedAs("m_AutoCreatePlayer")] public bool autoCreatePlayer = true;
        [FormerlySerializedAs("m_PlayerSpawnMethod")] public PlayerSpawnMethod playerSpawnMethod;

        [FormerlySerializedAs("m_SpawnPrefabs"),HideInInspector]
        public List<GameObject> spawnPrefabs = new List<GameObject>();

        public static List<Transform> startPositions = new List<Transform>();

        [NonSerialized]
        public bool clientLoadedScene;

        // only really valid on the server
        public int numPlayers => NetworkServer.connections.Count(kv => kv.Value.playerController != null);

        // runtime data
        // this is used to make sure that all scene changes are initialized by Mirror.
        // Loading a scene manually wont set networkSceneName, so Mirror would still load it again on start.
        public static string networkSceneName = "";
        [NonSerialized]
        public bool isNetworkActive;
        [EditorBrowsable(EditorBrowsableState.Never), Obsolete("Use NetworkClient directly, it will be made static soon. For example, use NetworkClient.Send(message) instead of NetworkManager.client.Send(message)")]
        public NetworkClient client => NetworkClient.singleton;
        static int startPositionIndex;

        public static NetworkManager singleton;

        static UnityEngine.AsyncOperation loadingSceneAsync;
        static NetworkConnection clientReadyConnection;

        // virtual so that inheriting classes' Awake() can call base.Awake() too
        public virtual void Awake()
        {
            Debug.Log("Thank you for using Mirror! https://mirror-networking.com");

            // Set the networkSceneName to prevent a scene reload
            // if client connection to server fails.
            networkSceneName = offlineScene;

            InitializeSingleton();

            // setup OnSceneLoaded callback
            SceneManager.sceneLoaded += OnSceneLoaded;
        }

        // headless mode detection
        public static bool isHeadless => SystemInfo.graphicsDeviceType == GraphicsDeviceType.Null;

        [EditorBrowsable(EditorBrowsableState.Never), Obsolete("This is a static property now...use `isHeadless` instead of `IsHeadless()`.  This method will be removed by summer 2019.")]
        public static bool IsHeadless()
        {
            return isHeadless;
        }

        void InitializeSingleton()
        {
            if (singleton != null && singleton == this)
            {
                return;
            }

            // do this early
            LogFilter.Debug = showDebugMessages;

            if (dontDestroyOnLoad)
            {
                if (singleton != null)
                {
                    Debug.LogWarning("Multiple NetworkManagers detected in the scene. Only one NetworkManager can exist at a time. The duplicate NetworkManager will be destroyed.");
                    Destroy(gameObject);
                    return;
                }
                if (LogFilter.Debug) Debug.Log("NetworkManager created singleton (DontDestroyOnLoad)");
                singleton = this;
                if (Application.isPlaying) DontDestroyOnLoad(gameObject);
            }
            else
            {
                if (LogFilter.Debug) Debug.Log("NetworkManager created singleton (ForScene)");
                singleton = this;
            }

            // set active transport AFTER setting singleton.
            // so only if we didn't destroy ourselves.
            Transport.activeTransport = transport;
        }

        public virtual void Start()
        {
            // headless mode? then start the server
            // can't do this in Awake because Awake is for initialization.
            // some transports might not be ready until Start.
            //
            // (tick rate is applied in StartServer!)
            if (isHeadless && startOnHeadless)
            {
                StartServer();
            }
        }

        // support additive scene loads:
        //   NetworkScenePostProcess disables all scene objects on load, and
        //   * NetworkServer.SpawnObjects enables them again on the server when
        //     calling OnStartServer
        //   * ClientScene.PrepareToSpawnSceneObjects enables them again on the
        //     client after the server sends ObjectSpawnStartedMessage to client
        //     in SpawnObserversForConnection. this is only called when the
        //     client joins, so we need to rebuild scene objects manually again
        // TODO merge this with FinishLoadScene()?
        void OnSceneLoaded(Scene scene, LoadSceneMode mode)
        {
            if (mode == LoadSceneMode.Additive)
            {
                if (NetworkServer.active)
                {
                    // TODO only respawn the server objects from that scene later!
                    NetworkServer.SpawnObjects();
                    Debug.Log("Respawned Server objects after additive scene load: " + scene.name);
                }
                if (NetworkClient.active)
                {
                    ClientScene.PrepareToSpawnSceneObjects();
                    Debug.Log("Rebuild Client spawnableObjects after additive scene load: " + scene.name);
                }
            }
        }

        // NetworkIdentity.UNetStaticUpdate is called from UnityEngine while LLAPI network is active.
        // if we want TCP then we need to call it manually. probably best from NetworkManager, although this means
        // that we can't use NetworkServer/NetworkClient without a NetworkManager invoking Update anymore.
        //
        // virtual so that inheriting classes' LateUpdate() can call base.LateUpdate() too
        public virtual void LateUpdate()
        {
            // call it while the NetworkManager exists.
            // -> we don't only call while Client/Server.Connected, because then we would stop if disconnected and the
            //    NetworkClient wouldn't receive the last Disconnect event, result in all kinds of issues
            NetworkServer.Update();
            NetworkClient.Update();
            UpdateScene();
        }

        // When pressing Stop in the Editor, Unity keeps threads alive until we
        // press Start again (which might be a Unity bug).
        // Either way, we should disconnect client & server in OnApplicationQuit
        // so they don't keep running until we press Play again.
        // (this is not a problem in builds)
        //
        // virtual so that inheriting classes' OnApplicationQuit() can call base.OnApplicationQuit() too
        public virtual void OnApplicationQuit()
        {
            Transport.activeTransport.Shutdown();
        }

        // virtual so that inheriting classes' OnValidate() can call base.OnValidate() too
        public virtual void OnValidate()
        {
            // add transport if there is none yet. makes upgrading easier.
            if (transport == null)
            {
                // was a transport added yet? if not, add one
                transport = GetComponent<Transport>();
                if (transport == null)
                {
                    transport = gameObject.AddComponent<TelepathyTransport>();
                    Debug.Log("NetworkManager: added default Transport because there was none yet.");
                }
#if UNITY_EDITOR
                UnityEditor.EditorUtility.SetDirty(gameObject);
#endif
            }

            maxConnections = Mathf.Max(maxConnections, 0); // always >= 0

            if (playerPrefab != null && playerPrefab.GetComponent<NetworkIdentity>() == null)
            {
                Debug.LogError("NetworkManager - playerPrefab must have a NetworkIdentity.");
                playerPrefab = null;
            }
        }

        void RegisterServerMessages()
        {
            NetworkServer.RegisterHandler<ConnectMessage>(OnServerConnectInternal);
            NetworkServer.RegisterHandler<DisconnectMessage>(OnServerDisconnectInternal);
            NetworkServer.RegisterHandler<ReadyMessage>(OnServerReadyMessageInternal);
            NetworkServer.RegisterHandler<AddPlayerMessage>(OnServerAddPlayer);
            NetworkServer.RegisterHandler<RemovePlayerMessage>(OnServerRemovePlayerMessageInternal);
            NetworkServer.RegisterHandler<ErrorMessage>(OnServerErrorInternal);
        }

        public virtual void ConfigureServerFrameRate()
        {
            // set a fixed tick rate instead of updating as often as possible
            // * if not in Editor (it doesn't work in the Editor)
            // * if not in Host mode
#if !UNITY_EDITOR
            if (!NetworkClient.active && isHeadless)
            {
                Application.targetFrameRate = serverTickRate;
                Debug.Log("Server Tick Rate set to: " + Application.targetFrameRate + " Hz.");
            }
#endif
        }

        /// <summary>
        /// This starts a new server.
        /// </summary>
        /// <returns>True if the server was started.</returns>
        public bool StartServer()
        {
            InitializeSingleton();

            if (runInBackground)
                Application.runInBackground = true;

            ConfigureServerFrameRate();

            if (!NetworkServer.Listen(maxConnections))
            {
                Debug.LogError("StartServer listen failed.");
                return false;
            }

            // call OnStartServer AFTER Listen, so that NetworkServer.active is
            // true and we can call NetworkServer.Spawn in OnStartServer
            // overrides.
            // (useful for loading & spawning stuff from database etc.)
            //
            // note: there is no risk of someone connecting after Listen() and
            //       before OnStartServer() because this all runs in one thread
            //       and we don't start processing connects until Update.
            OnStartServer();

            // this must be after Listen(), since that registers the default message handlers
            RegisterServerMessages();

            if (LogFilter.Debug) Debug.Log("NetworkManager StartServer");
            isNetworkActive = true;

            // Only change scene if the requested online scene is not blank, and is not already loaded
            string loadedSceneName = SceneManager.GetActiveScene().name;
            if (!string.IsNullOrEmpty(onlineScene) && onlineScene != loadedSceneName && onlineScene != offlineScene)
            {
                ServerChangeScene(onlineScene);
            }
            else
            {
                NetworkServer.SpawnObjects();
            }
            return true;
        }

        void RegisterClientMessages()
        {
            NetworkClient.RegisterHandler<ConnectMessage>(OnClientConnectInternal);
            NetworkClient.RegisterHandler<DisconnectMessage>(OnClientDisconnectInternal);
            NetworkClient.RegisterHandler<NotReadyMessage>(OnClientNotReadyMessageInternal);
            NetworkClient.RegisterHandler<ErrorMessage>(OnClientErrorInternal);
            NetworkClient.RegisterHandler<SceneMessage>(OnClientSceneInternal);

            if (playerPrefab != null)
            {
                ClientScene.RegisterPrefab(playerPrefab);
            }
            for (int i = 0; i < spawnPrefabs.Count; i++)
            {
                GameObject prefab = spawnPrefabs[i];
                if (prefab != null)
                {
                    ClientScene.RegisterPrefab(prefab);
                }
            }
        }

        /// <summary>
        /// This starts a new network client.
        /// It uses the networkAddress and networkPort properties as the address to connect to.
        /// </summary>
        public void StartClient()
        {
            InitializeSingleton();

            if (runInBackground)
                Application.runInBackground = true;

            isNetworkActive = true;

            RegisterClientMessages();

            if (string.IsNullOrEmpty(networkAddress))
            {
                Debug.LogError("Must set the Network Address field in the manager");
                return;
            }
            if (LogFilter.Debug) Debug.Log("NetworkManager StartClient address:" + networkAddress);

            NetworkClient.Connect(networkAddress);

            OnStartClient();
        }

        /// <summary>
        /// This starts a network "host" - a server and client in the same application.
        /// </summary>
        public virtual void StartHost()
        {
            OnStartHost();
            if (StartServer())
            {
                ConnectLocalClient();
                OnStartClient();
            }
        }

        void ConnectLocalClient()
        {
            if (LogFilter.Debug) Debug.Log("NetworkManager StartHost");
            networkAddress = "localhost";
            NetworkServer.ActivateLocalClientScene();
            NetworkClient.ConnectLocalServer();
            RegisterClientMessages();
        }

        /// <summary>
        /// This stops both the client and the server that the manager is using.
        /// </summary>
        public void StopHost()
        {
            OnStopHost();

            StopServer();
            StopClient();
        }

        /// <summary>
        /// Stops the server that the manager is using.
        /// </summary>
        public void StopServer()
        {
            if (!NetworkServer.active)
                return;

            OnStopServer();

            if (LogFilter.Debug) Debug.Log("NetworkManager StopServer");
            isNetworkActive = false;
            NetworkServer.Shutdown();
            if (!string.IsNullOrEmpty(offlineScene))
            {
                ServerChangeScene(offlineScene);
            }
            CleanupNetworkIdentities();
        }

        /// <summary>
        /// Stops the client that the manager is using.
        /// </summary>
        public void StopClient()
        {
            OnStopClient();

            if (LogFilter.Debug) Debug.Log("NetworkManager StopClient");
            isNetworkActive = false;

            // shutdown client
            NetworkClient.Disconnect();
            NetworkClient.Shutdown();

            if (!string.IsNullOrEmpty(offlineScene))
            {
                // Must pass true or offlineScene will not be loaded
                ClientChangeScene(offlineScene, true);
            }
            CleanupNetworkIdentities();
        }

        /// <summary>
        /// This causes the server to switch scenes and automatically sync the scenes.
        /// </summary>
        /// <param name="newSceneName">The name of the scene to change to.</param>
        public virtual void ServerChangeScene(string newSceneName)
        {
            ServerChangeScene(newSceneName, LoadSceneMode.Single, LocalPhysicsMode.None);
        }

        public virtual void ServerChangeScene(string newSceneName, LoadSceneMode sceneMode, LocalPhysicsMode physicsMode)
        {
            if (string.IsNullOrEmpty(newSceneName))
            {
                Debug.LogError("ServerChangeScene empty scene name");
                return;
            }

            if (LogFilter.Debug) Debug.Log("ServerChangeScene " + newSceneName);
            NetworkServer.SetAllClientsNotReady();
            networkSceneName = newSceneName;

            LoadSceneParameters loadSceneParameters = new LoadSceneParameters(sceneMode, physicsMode);

            loadingSceneAsync = SceneManager.LoadSceneAsync(newSceneName, loadSceneParameters);

            SceneMessage msg = new SceneMessage()
            {
                sceneName = newSceneName,
                sceneMode = loadSceneParameters.loadSceneMode,
                physicsMode = loadSceneParameters.localPhysicsMode
            };

            NetworkServer.SendToAll(msg);

            startPositionIndex = 0;
            startPositions.Clear();
        }

        void CleanupNetworkIdentities()
        {
            foreach (NetworkIdentity identity in Resources.FindObjectsOfTypeAll<NetworkIdentity>())
            {
                identity.MarkForReset();
            }
        }

        void ClientChangeScene(string newSceneName, bool forceReload)
        {
            ClientChangeScene(newSceneName, forceReload, LoadSceneMode.Single, LocalPhysicsMode.None);
        }

        internal void ClientChangeScene(string newSceneName, bool forceReload, LoadSceneMode sceneMode, LocalPhysicsMode physicsMode)
        {
            if (string.IsNullOrEmpty(newSceneName))
            {
                Debug.LogError("ClientChangeScene empty scene name");
                return;
            }

            if (LogFilter.Debug) Debug.Log("ClientChangeScene newSceneName:" + newSceneName + " networkSceneName:" + networkSceneName);

            if (newSceneName == networkSceneName)
            {
                if (!forceReload)
                {
                    FinishLoadScene();
                    return;
                }
            }

            // vis2k: pause message handling while loading scene. otherwise we will process messages and then lose all
            // the state as soon as the load is finishing, causing all kinds of bugs because of missing state.
            // (client may be null after StopClient etc.)
            if (LogFilter.Debug) Debug.Log("ClientChangeScene: pausing handlers while scene is loading to avoid data loss after scene was loaded.");
            Transport.activeTransport.enabled = false;

            // Let client prepare for scene change
            OnClientChangeScene(newSceneName);

            loadingSceneAsync = SceneManager.LoadSceneAsync(newSceneName, new LoadSceneParameters()
            {
                loadSceneMode = sceneMode,
                localPhysicsMode = physicsMode,
            });
            networkSceneName = newSceneName; //This should probably not change if additive is used          
        }

        void FinishLoadScene()
        {
            // NOTE: this cannot use NetworkClient.allClients[0] - that client may be for a completely different purpose.

            // process queued messages that we received while loading the scene
            if (LogFilter.Debug) Debug.Log("FinishLoadScene: resuming handlers after scene was loading.");
            Transport.activeTransport.enabled = true;

            if (clientReadyConnection != null)
            {
                clientLoadedScene = true;
                OnClientConnect(clientReadyConnection);
                clientReadyConnection = null;
            }

            if (NetworkServer.active)
            {
                NetworkServer.SpawnObjects();
                OnServerSceneChanged(networkSceneName);
            }

            if (NetworkClient.isConnected)
            {
                RegisterClientMessages();
                OnClientSceneChanged(NetworkClient.connection);
            }
        }

        static void UpdateScene()
        {
            if (singleton != null && loadingSceneAsync != null && loadingSceneAsync.isDone)
            {
                if (LogFilter.Debug) Debug.Log("ClientChangeScene done readyCon:" + clientReadyConnection);
                singleton.FinishLoadScene();
                loadingSceneAsync.allowSceneActivation = true;
                loadingSceneAsync = null;
            }
        }

        // virtual so that inheriting classes' OnDestroy() can call base.OnDestroy() too
        public virtual void OnDestroy()
        {
            if (LogFilter.Debug) Debug.Log("NetworkManager destroyed");
        }

        /// <summary>
        /// Register the transform of a game object as a player spawn location.
        /// </summary>
        /// <param name="start">Transform to register.</param>
        public static void RegisterStartPosition(Transform start)
        {
            if (LogFilter.Debug) Debug.Log("RegisterStartPosition: (" + start.gameObject.name + ") " + start.position);
            startPositions.Add(start);

            // reorder the list so that round-robin spawning uses the start positions
            // in hierarchy order.  This assumes all objects with NetworkStartPosition
            // component are siblings, either in the scene root or together as children
            // under a single parent in the scene.
            startPositions = startPositions.OrderBy(transform => transform.GetSiblingIndex()).ToList();
        }

        /// <summary>
        /// Unregisters the transform of a game object as a player spawn location.
        /// </summary>
        /// <param name="start">Transform to unregister.</param>
        public static void UnRegisterStartPosition(Transform start)
        {
            if (LogFilter.Debug) Debug.Log("UnRegisterStartPosition: (" + start.gameObject.name + ") " + start.position);
            startPositions.Remove(start);
        }

        /// <summary>
        /// This checks if the NetworkManager has a client and that it is connected to the server.
        /// </summary>
        /// <returns>True if the NetworkManagers client is connected to a server.</returns>
        [EditorBrowsable(EditorBrowsableState.Never), Obsolete("Use NetworkClient.isConnected instead")]
        public bool IsClientConnected()
        {
            return NetworkClient.isConnected;
        }

        /// <summary>
        /// Shuts down the NetworkManager completely and destroys the singleton.
        /// </summary>
        // this is the only way to clear the singleton, so another instance can be created.
        public static void Shutdown()
        {
            if (singleton == null)
                return;

            startPositions.Clear();
            startPositionIndex = 0;
            clientReadyConnection = null;

            singleton.StopHost();
            singleton = null;
        }

        #region Server Internal Message Handlers
        void OnServerConnectInternal(NetworkConnection conn, ConnectMessage connectMsg)
        {
            if (LogFilter.Debug) Debug.Log("NetworkManager.OnServerConnectInternal");

            if (networkSceneName != "" && networkSceneName != offlineScene)
            {
                SceneMessage msg = new SceneMessage() {sceneName = networkSceneName};
                conn.Send(msg);
            }

            OnServerConnect(conn);
        }

        void OnServerDisconnectInternal(NetworkConnection conn, DisconnectMessage msg)
        {
            if (LogFilter.Debug) Debug.Log("NetworkManager.OnServerDisconnectInternal");
            OnServerDisconnect(conn);
        }

        void OnServerReadyMessageInternal(NetworkConnection conn, ReadyMessage msg)
        {
            if (LogFilter.Debug) Debug.Log("NetworkManager.OnServerReadyMessageInternal");
            OnServerReady(conn);
        }

        void OnServerRemovePlayerMessageInternal(NetworkConnection conn, RemovePlayerMessage msg)
        {
            if (LogFilter.Debug) Debug.Log("NetworkManager.OnServerRemovePlayerMessageInternal");

            if (conn.playerController != null)
            {
                OnServerRemovePlayer(conn, conn.playerController);
                conn.playerController = null;
            }
        }

        void OnServerErrorInternal(NetworkConnection conn, ErrorMessage msg)
        {
            if (LogFilter.Debug) Debug.Log("NetworkManager.OnServerErrorInternal");
            OnServerError(conn, msg.value);
        }
        #endregion

        #region Client Internal Message Handlers
        void OnClientConnectInternal(NetworkConnection conn, ConnectMessage message)
        {
            if (LogFilter.Debug) Debug.Log("NetworkManager.OnClientConnectInternal");

            string loadedSceneName = SceneManager.GetActiveScene().name;
            if (string.IsNullOrEmpty(onlineScene) || onlineScene == offlineScene || loadedSceneName == onlineScene)
            {
                clientLoadedScene = false;
                OnClientConnect(conn);
            }
            else
            {
                // will wait for scene id to come from the server.
                clientReadyConnection = conn;
            }
        }

        void OnClientDisconnectInternal(NetworkConnection conn, DisconnectMessage msg)
        {
            if (LogFilter.Debug) Debug.Log("NetworkManager.OnClientDisconnectInternal");
            OnClientDisconnect(conn);
        }

        void OnClientNotReadyMessageInternal(NetworkConnection conn, NotReadyMessage msg)
        {
            if (LogFilter.Debug) Debug.Log("NetworkManager.OnClientNotReadyMessageInternal");

            ClientScene.ready = false;
            OnClientNotReady(conn);

            // NOTE: clientReadyConnection is not set here! don't want OnClientConnect to be invoked again after scene changes.
        }

        void OnClientErrorInternal(NetworkConnection conn, ErrorMessage msg)
        {
            if (LogFilter.Debug) Debug.Log("NetworkManager:OnClientErrorInternal");
            OnClientError(conn, msg.value);
        }

        void OnClientSceneInternal(NetworkConnection conn, SceneMessage msg)
        {
            if (LogFilter.Debug) Debug.Log("NetworkManager.OnClientSceneInternal");

            if (NetworkClient.isConnected && !NetworkServer.active)
            {
                ClientChangeScene(msg.sceneName, true, msg.sceneMode, msg.physicsMode);
            }
        }
        #endregion

        #region Server System Callbacks
        
        /// <summary>
        /// Called on the server when a new client connects.
        /// </summary>
        /// <param name="conn">Connection from client.</param>
        public virtual void OnServerConnect(NetworkConnection conn) {}

        /// <summary>
        /// Called on the server when a client disconnects.
        /// </summary>
        /// <param name="conn">Connection from client.</param>
        public virtual void OnServerDisconnect(NetworkConnection conn)
        {
            NetworkServer.DestroyPlayerForConnection(conn);
            if (LogFilter.Debug) Debug.Log("OnServerDisconnect: Client disconnected.");
        }

        /// <summary>
        /// Called on the server when a client is ready.
        /// </summary>
        /// <param name="conn">Connection from client.</param>
        public virtual void OnServerReady(NetworkConnection conn)
        {
            if (conn.playerController == null)
            {
                // this is now allowed (was not for a while)
                if (LogFilter.Debug) Debug.Log("Ready with no player object");
            }
            NetworkServer.SetClientReady(conn);
        }

        public virtual void OnServerAddPlayer(NetworkConnection conn, AddPlayerMessage extraMessage)
        {
            if (LogFilter.Debug) Debug.Log("NetworkManager.OnServerAddPlayer");

            if (playerPrefab == null)
            {
                Debug.LogError("The PlayerPrefab is empty on the NetworkManager. Please setup a PlayerPrefab object.");
                return;
            }

            if (playerPrefab.GetComponent<NetworkIdentity>() == null)
            {
                Debug.LogError("The PlayerPrefab does not have a NetworkIdentity. Please add a NetworkIdentity to the player prefab.");
                return;
            }

            if (conn.playerController != null)
            {
                Debug.LogError("There is already a player for this connections.");
                return;
            }

            Transform startPos = GetStartPosition();
            GameObject player = startPos != null
                ? Instantiate(playerPrefab, startPos.position, startPos.rotation)
                : Instantiate(playerPrefab);

            NetworkServer.AddPlayerForConnection(conn, player);
        }

<<<<<<< HEAD
        /// <summary>
        /// This finds a spawn position based on NetworkStartPosition objects in the Scene.
        /// </summary>
        /// <returns>Returns the transform to spawn a player at, or null.</returns>
        public Transform GetStartPosition()
        {
            // first remove any dead transforms
            startPositions.RemoveAll(t => t == null);

            if (playerSpawnMethod == PlayerSpawnMethod.Random && startPositions.Count > 0)
            {
                // try to spawn at a random start location
                int index = UnityEngine.Random.Range(0, startPositions.Count);
                return startPositions[index];
            }
            if (playerSpawnMethod == PlayerSpawnMethod.RoundRobin && startPositions.Count > 0)
            {
                if (startPositionIndex >= startPositions.Count)
                {
                    startPositionIndex = 0;
                }

                Transform startPos = startPositions[startPositionIndex];
                startPositionIndex += 1;
                return startPos;
            }
            return null;
        }
=======
		public Transform GetStartPosition()
		{
			// first remove any dead transforms
			startPositions.RemoveAll(t => t == null);

			if (startPositions.Count == 0)
				return null;

			if (playerSpawnMethod == PlayerSpawnMethod.Random)
			{
				return startPositions[UnityEngine.Random.Range(0, startPositions.Count)];
			}
			else
			{
				Transform startPosition = startPositions[startPositionIndex];
				startPositionIndex = (startPositionIndex + 1) % startPositions.Count;
				return startPosition;
			}
		}
>>>>>>> 691583e8

        /// <summary>
        /// Called on the server when a client removes a player.
        /// </summary>
        /// <param name="conn">The connection to remove the player from.</param>
        /// <param name="player">The player controller to remove.</param>
        public virtual void OnServerRemovePlayer(NetworkConnection conn, NetworkIdentity player)
        {
            if (player.gameObject != null)
            {
                NetworkServer.Destroy(player.gameObject);
            }
        }

        public virtual void OnServerError(NetworkConnection conn, int errorCode) {}

        public virtual void OnServerSceneChanged(string sceneName) {}
        #endregion

        #region Client System Callbacks
        public virtual void OnClientConnect(NetworkConnection conn)
        {
            if (!clientLoadedScene)
            {
                // Ready/AddPlayer is usually triggered by a scene load completing. if no scene was loaded, then Ready/AddPlayer it here instead.
                ClientScene.Ready(conn);
                if (autoCreatePlayer)
                {
                    ClientScene.AddPlayer();
                }
            }
        }

        /// <summary>
        /// Called on clients when disconnected from a server.
        /// </summary>
        /// <param name="conn">Connection to the server.</param>
        public virtual void OnClientDisconnect(NetworkConnection conn)
        {
            StopClient();
        }

        public virtual void OnClientError(NetworkConnection conn, int errorCode) {}

        public virtual void OnClientNotReady(NetworkConnection conn) {}

        // Called from ClientChangeScene immediately before SceneManager.LoadSceneAsync is executed
        // This allows client to do work / cleanup / prep before the scene changes.
        public virtual void OnClientChangeScene(string newSceneName) {}

        /// <summary>
        /// Called on clients when a scene has completley loaded, when the scene load was initiated by the server.
        /// </summary>
        /// <param name="conn">	The network connection that the scene change message arrived on.</param>
        public virtual void OnClientSceneChanged(NetworkConnection conn)
        {
            // always become ready.
            ClientScene.Ready(conn);

            if (autoCreatePlayer && ClientScene.localPlayer == null)
            {
                // add player if existing one is null
                ClientScene.AddPlayer();
            }
        }
        #endregion

        #region Start & Stop callbacks
        // Since there are multiple versions of StartServer, StartClient and StartHost, to reliably customize
        // their functionality, users would need override all the versions. Instead these callbacks are invoked
        // from all versions, so users only need to implement this one case.

        /// <summary>Called when the host is started.</summary>
        public virtual void OnStartHost() {}
        /// <summary>Called when the server is started - including when a host is started.</summary>
        public virtual void OnStartServer() {}
        /// <summary>Called when the client is started.</summary>
        [EditorBrowsable(EditorBrowsableState.Never), Obsolete("Use OnStartClient() instead of OnStartClient(NetworkClient client). All NetworkClient functions are static now, so you can use NetworkClient.Send(message) instead of client.Send(message) directly now.")]
        public virtual void OnStartClient(NetworkClient client) {}
        public virtual void OnStartClient()
        {
#pragma warning disable CS0618 // Type or member is obsolete
            OnStartClient(NetworkClient.singleton);
#pragma warning restore CS0618 // Type or member is obsolete
        }

        /// <summary>Called when the server is stopped - including when a host is stopped.</summary>
        public virtual void OnStopServer() {}
        /// <summary>Called when the client is stopped.</summary>
        public virtual void OnStopClient() {}
        /// <summary>Called when the host is stopped.</summary>
        public virtual void OnStopHost() {}
        #endregion
    }
}<|MERGE_RESOLUTION|>--- conflicted
+++ resolved
@@ -760,36 +760,10 @@
             NetworkServer.AddPlayerForConnection(conn, player);
         }
 
-<<<<<<< HEAD
         /// <summary>
         /// This finds a spawn position based on NetworkStartPosition objects in the Scene.
         /// </summary>
         /// <returns>Returns the transform to spawn a player at, or null.</returns>
-        public Transform GetStartPosition()
-        {
-            // first remove any dead transforms
-            startPositions.RemoveAll(t => t == null);
-
-            if (playerSpawnMethod == PlayerSpawnMethod.Random && startPositions.Count > 0)
-            {
-                // try to spawn at a random start location
-                int index = UnityEngine.Random.Range(0, startPositions.Count);
-                return startPositions[index];
-            }
-            if (playerSpawnMethod == PlayerSpawnMethod.RoundRobin && startPositions.Count > 0)
-            {
-                if (startPositionIndex >= startPositions.Count)
-                {
-                    startPositionIndex = 0;
-                }
-
-                Transform startPos = startPositions[startPositionIndex];
-                startPositionIndex += 1;
-                return startPos;
-            }
-            return null;
-        }
-=======
 		public Transform GetStartPosition()
 		{
 			// first remove any dead transforms
@@ -809,7 +783,6 @@
 				return startPosition;
 			}
 		}
->>>>>>> 691583e8
 
         /// <summary>
         /// Called on the server when a client removes a player.
