--- conflicted
+++ resolved
@@ -667,19 +667,8 @@
             {
                 client.RegisterPrefab(playerPrefab);
             }
-<<<<<<< HEAD
-            for (int i = 0; i < spawnPrefabs.Count; i++)
-            {
-                GameObject prefab = spawnPrefabs[i];
-                if (prefab != null)
-                {
-                    client.RegisterPrefab(prefab);
-                }
-            }
-=======
 
             client.RegisterSpawnPrefabs();
->>>>>>> e8b355f6
         }
 
         void CleanupNetworkIdentities()
