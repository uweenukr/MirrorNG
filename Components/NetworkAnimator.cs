using UnityEngine;
using UnityEngine.Serialization;
using System.Linq;

namespace Mirror
{
    /// <summary>
    /// A component to synchronize Mecanim animation states for networked objects.
    /// </summary>
    /// <remarks>
    /// <para>The animation of game objects can be networked by this component. There are two models of authority for networked movement:</para>
    /// <para>If the object has authority on the client, then it should animated locally on the owning client. The animation state information will be sent from the owning client to the server, then broadcast to all of the other clients. This is common for player objects.</para>
    /// <para>If the object has authority on the server, then it should be animated on the server and state information will be sent to all clients. This is common for objects not related to a specific client, such as an enemy unit.</para>
    /// <para>The NetworkAnimator synchronizes the animation parameters that are checked in the inspector view. It does not automatically sychronize triggers. The function SetTrigger can by used by an object with authority to fire an animation trigger on other clients.</para>
    /// </remarks>
    [DisallowMultipleComponent]
    [AddComponentMenu("Network/NetworkAnimator")]
    [RequireComponent(typeof(NetworkIdentity))]
    [HelpURL("https://mirror-networking.com/docs/Components/NetworkAnimator.html")]
    public class NetworkAnimator : NetworkBehaviour
    {
        [Header("Authority")]
        [Tooltip("Set to true if animations come from owner client,  set to false if animations always come from server")]
        public bool ClientAuthority;

        /// <summary>
        /// The animator component to synchronize.
        /// </summary>
        [FormerlySerializedAs("m_Animator")]
        [Header("Animator")]
        [Tooltip("Animator that will have parameters synchronized")]
        public Animator Animator;

        // Note: not an object[] array because otherwise initialization is real annoying
        int[] lastIntParameters;
        float[] lastFloatParameters;
        bool[] lastBoolParameters;
        AnimatorControllerParameter[] parameters;

        int[] animationHash; // multiple layers
        int[] transitionHash;
        float sendTimer;

        bool sendMessagesAllowed
        {
            get
            {
                if (isServer)
                {
                    if (!ClientAuthority)
                        return true;

                    // This is a special case where we have client authority but we have not assigned the client who has
                    // authority over it, no animator data will be sent over the network by the server.
                    //
                    // So we check here for a connectionToClient and if it is null we will
                    // let the server send animation data until we receive an owner.
                    if (netIdentity != null && netIdentity.connectionToClient == null)
                        return true;
                }

                return (hasAuthority && ClientAuthority);
            }
        }

        void Awake()
        {
            // store the animator parameters in a variable - the "Animator.parameters" getter allocates
            // a new parameter array every time it is accessed so we should avoid doing it in a loop
<<<<<<< HEAD
            parameters = Animator.parameters;
=======
            parameters = animator.parameters
                .Where(par => !animator.IsParameterControlledByCurve(par.nameHash))
                .ToArray();
>>>>>>> 564bc318
            lastIntParameters = new int[parameters.Length];
            lastFloatParameters = new float[parameters.Length];
            lastBoolParameters = new bool[parameters.Length];

            animationHash = new int[Animator.layerCount];
            transitionHash = new int[Animator.layerCount];
        }

        void FixedUpdate()
        {
            if (!sendMessagesAllowed)
                return;

            CheckSendRate();

            for (int i = 0; i < Animator.layerCount; i++)
            {
                if (!CheckAnimStateChanged(out int stateHash, out float normalizedTime, i))
                {
                    continue;
                }

                using (PooledNetworkWriter writer = NetworkWriterPool.GetWriter())
                {
                    WriteParameters(writer);
                    SendAnimationMessage(stateHash, normalizedTime, i, writer.ToArray());
                }
            }
        }

        bool CheckAnimStateChanged(out int stateHash, out float normalizedTime, int layerId)
        {
            stateHash = 0;
            normalizedTime = 0;

            if (Animator.IsInTransition(layerId))
            {
                AnimatorTransitionInfo tt = Animator.GetAnimatorTransitionInfo(layerId);
                if (tt.fullPathHash != transitionHash[layerId])
                {
                    // first time in this transition
                    transitionHash[layerId] = tt.fullPathHash;
                    animationHash[layerId] = 0;
                    return true;
                }
                return false;
            }

            AnimatorStateInfo st = Animator.GetCurrentAnimatorStateInfo(layerId);
            if (st.fullPathHash != animationHash[layerId])
            {
                // first time in this animation state
                if (animationHash[layerId] != 0)
                {
                    // came from another animation directly - from Play()
                    stateHash = st.fullPathHash;
                    normalizedTime = st.normalizedTime;
                }
                transitionHash[layerId] = 0;
                animationHash[layerId] = st.fullPathHash;
                return true;
            }
            return false;
        }

        void CheckSendRate()
        {
            if (sendMessagesAllowed && syncInterval > 0 && sendTimer < Time.time)
            {
                sendTimer = Time.time + syncInterval;

                using (PooledNetworkWriter writer = NetworkWriterPool.GetWriter())
                {
                    if (WriteParameters(writer))
                        SendAnimationParametersMessage(writer.ToArray());
                }
            }
        }

        void SendAnimationMessage(int stateHash, float normalizedTime, int layerId, byte[] parameters)
        {
            if (isServer)
            {
                RpcOnAnimationClientMessage(stateHash, normalizedTime, layerId, parameters);
            }
            else if (ClientScene.readyConnection != null)
            {
                CmdOnAnimationServerMessage(stateHash, normalizedTime, layerId, parameters);
            }
        }

        void SendAnimationParametersMessage(byte[] parameters)
        {
            if (isServer)
            {
                RpcOnAnimationParametersClientMessage(parameters);
            }
            else if (ClientScene.readyConnection != null)
            {
                CmdOnAnimationParametersServerMessage(parameters);
            }
        }

        void HandleAnimMsg(int stateHash, float normalizedTime, int layerId, NetworkReader reader)
        {
            if (hasAuthority && ClientAuthority)
                return;

            // usually transitions will be triggered by parameters, if not, play anims directly.
            // NOTE: this plays "animations", not transitions, so any transitions will be skipped.
            // NOTE: there is no API to play a transition(?)
            if (stateHash != 0)
            {
                Animator.Play(stateHash, layerId, normalizedTime);
            }

            ReadParameters(reader);
        }

        void HandleAnimParamsMsg(NetworkReader reader)
        {
            if (hasAuthority && ClientAuthority)
                return;

            ReadParameters(reader);
        }

        void HandleAnimTriggerMsg(int hash)
        {
            Animator.SetTrigger(hash);
        }

        void HandleAnimResetTriggerMsg(int hash)
        {
            Animator.ResetTrigger(hash);
        }

        ulong NextDirtyBits()
        {
            ulong dirtyBits = 0;
            for (int i = 0; i < parameters.Length; i++)
            {
                AnimatorControllerParameter par = parameters[i];
                bool changed = false;
                if (par.type == AnimatorControllerParameterType.Int)
                {
                    int newIntValue = Animator.GetInteger(par.nameHash);
                    changed = newIntValue != lastIntParameters[i];
                    if (changed)
                    {
                        lastIntParameters[i] = newIntValue;
                    }
                }
                else if (par.type == AnimatorControllerParameterType.Float)
                {
                    float newFloatValue = Animator.GetFloat(par.nameHash);
                    changed = Mathf.Abs(newFloatValue - lastFloatParameters[i]) > 0.001f;
                    if (changed)
                    {
                        lastFloatParameters[i] = newFloatValue;
                    }
                }
                else if (par.type == AnimatorControllerParameterType.Bool)
                {
                    bool newBoolValue = Animator.GetBool(par.nameHash);
                    changed = newBoolValue != lastBoolParameters[i];
                    if (changed)
                    {
                        lastBoolParameters[i] = newBoolValue;
                    }
                }
                if (changed)
                {
                    dirtyBits |= 1ul << i;
                }
            }
            return dirtyBits;
        }

        bool WriteParameters(NetworkWriter writer, bool forceAll = false)
        {
            ulong dirtyBits = forceAll ? (~0ul) : NextDirtyBits();
            writer.WritePackedUInt64(dirtyBits);
            for (int i = 0; i < parameters.Length; i++)
            {
                if ((dirtyBits & (1ul << i)) == 0)
                    continue;

                AnimatorControllerParameter par = parameters[i];
                if (par.type == AnimatorControllerParameterType.Int)
                {
                    int newIntValue = Animator.GetInteger(par.nameHash);
                    writer.WritePackedInt32(newIntValue);
                }
                else if (par.type == AnimatorControllerParameterType.Float)
                {
                    float newFloatValue = Animator.GetFloat(par.nameHash);
                    writer.WriteSingle(newFloatValue);
                }
                else if (par.type == AnimatorControllerParameterType.Bool)
                {
                    bool newBoolValue = Animator.GetBool(par.nameHash);
                    writer.WriteBoolean(newBoolValue);
                }
            }
            return dirtyBits != 0;
        }

        void ReadParameters(NetworkReader reader)
        {
            ulong dirtyBits = reader.ReadPackedUInt64();
            for (int i = 0; i < parameters.Length; i++)
            {
                if ((dirtyBits & (1ul << i)) == 0)
                    continue;

                AnimatorControllerParameter par = parameters[i];
                if (par.type == AnimatorControllerParameterType.Int)
                {
                    int newIntValue = reader.ReadPackedInt32();
                    Animator.SetInteger(par.nameHash, newIntValue);
                }
                else if (par.type == AnimatorControllerParameterType.Float)
                {
                    float newFloatValue = reader.ReadSingle();
                    Animator.SetFloat(par.nameHash, newFloatValue);
                }
                else if (par.type == AnimatorControllerParameterType.Bool)
                {
                    bool newBoolValue = reader.ReadBoolean();
                    Animator.SetBool(par.nameHash, newBoolValue);
                }
            }
        }

        /// <summary>
        /// Custom Serialization
        /// </summary>
        /// <param name="writer"></param>
        /// <param name="initialState"></param>
        /// <returns></returns>
        public override bool OnSerialize(NetworkWriter writer, bool initialState)
        {
            if (initialState)
            {
                for (int i = 0; i < Animator.layerCount; i++)
                {
                    if (Animator.IsInTransition(i))
                    {
                        AnimatorStateInfo st = Animator.GetNextAnimatorStateInfo(i);
                        writer.WriteInt32(st.fullPathHash);
                        writer.WriteSingle(st.normalizedTime);
                    }
                    else
                    {
                        AnimatorStateInfo st = Animator.GetCurrentAnimatorStateInfo(i);
                        writer.WriteInt32(st.fullPathHash);
                        writer.WriteSingle(st.normalizedTime);
                    }
                }
                WriteParameters(writer, initialState);
                return true;
            }
            return false;
        }

        /// <summary>
        /// Custom Deserialization
        /// </summary>
        /// <param name="reader"></param>
        /// <param name="initialState"></param>
        public override void OnDeserialize(NetworkReader reader, bool initialState)
        {
            if (initialState)
            {
                for (int i = 0; i < Animator.layerCount; i++)
                {
                    int stateHash = reader.ReadInt32();
                    float normalizedTime = reader.ReadSingle();
                    Animator.Play(stateHash, i, normalizedTime);
                }

                ReadParameters(reader);
            }
        }

        /// <summary>
        /// Causes an animation trigger to be invoked for a networked object.
        /// <para>If local authority is set, and this is called from the client, then the trigger will be invoked on the server and all clients. If not, then this is called on the server, and the trigger will be called on all clients.</para>
        /// </summary>
        /// <param name="triggerName">Name of trigger.</param>
        public void SetTrigger(string triggerName)
        {
            SetTrigger(Animator.StringToHash(triggerName));
        }

        /// <summary>
        /// Causes an animation trigger to be reset for a networked object.
        /// <para>If local authority is set, and this is called from the client, then the trigger will be reset on the server and all clients. If not, then this is called on the server, and the trigger will be reset on all clients.</para>
        /// </summary>
        /// <param name="triggerName">Name of trigger.</param>
        public void ResetTrigger(string triggerName)
        {
            ResetTrigger(Animator.StringToHash(triggerName));
        }

        /// <summary>
        /// Causes an animation trigger to be invoked for a networked object.
        /// </summary>
        /// <param name="hash">Hash id of trigger (from the Animator).</param>
        public void SetTrigger(int hash)
        {
            if (ClientAuthority)
            {
                if (!isClient)
                {
                    Debug.LogWarning("Tried to set animation in the server for a client-controlled animator");
                    return;
                }

                if (!hasAuthority)
                {
                    Debug.LogWarning("Only the client with authority can set animations");
                    return;
                }

                if (ClientScene.readyConnection != null)
                    CmdOnAnimationTriggerServerMessage(hash);
            }
            else
            {
                if (!isServer)
                {
                    Debug.LogWarning("Tried to set animation in the client for a server-controlled animator");
                    return;
                }

                RpcOnAnimationTriggerClientMessage(hash);
            }
        }

        /// <summary>
        /// Causes an animation trigger to be reset for a networked object.
        /// </summary>
        /// <param name="hash">Hash id of trigger (from the Animator).</param>
        public void ResetTrigger(int hash)
        {
            if (ClientAuthority)
            {
                if (!isClient)
                {
                    Debug.LogWarning("Tried to reset animation in the server for a client-controlled animator");
                    return;
                }

                if (!hasAuthority)
                {
                    Debug.LogWarning("Only the client with authority can reset animations");
                    return;
                }

                if (ClientScene.readyConnection != null)
                    CmdOnAnimationResetTriggerServerMessage(hash);
            }
            else
            {
                if (!isServer)
                {
                    Debug.LogWarning("Tried to reset animation in the client for a server-controlled animator");
                    return;
                }

                RpcOnAnimationResetTriggerClientMessage(hash);
            }
        }

        #region server message handlers

        [Command]
        void CmdOnAnimationServerMessage(int stateHash, float normalizedTime, int layerId, byte[] parameters)
        {
            // Ignore messages from client if not in client authority mode
            if (!ClientAuthority)
                return;

            if (LogFilter.Debug) Debug.Log("OnAnimationMessage for netId=" + netId);

            // handle and broadcast
            using (PooledNetworkReader networkReader = NetworkReaderPool.GetReader(parameters))
            {
                HandleAnimMsg(stateHash, normalizedTime, layerId, networkReader);
                RpcOnAnimationClientMessage(stateHash, normalizedTime, layerId, parameters);
            }
        }

        [Command]
        void CmdOnAnimationParametersServerMessage(byte[] parameters)
        {
            // Ignore messages from client if not in client authority mode
            if (!ClientAuthority)
                return;

            // handle and broadcast
            using (PooledNetworkReader networkReader = NetworkReaderPool.GetReader(parameters))
            {
                HandleAnimParamsMsg(networkReader);
                RpcOnAnimationParametersClientMessage(parameters);
            }
        }

        [Command]
        void CmdOnAnimationTriggerServerMessage(int hash)
        {
            // Ignore messages from client if not in client authority mode
            if (!ClientAuthority)
                return;

            // handle and broadcast
            HandleAnimTriggerMsg(hash);
            RpcOnAnimationTriggerClientMessage(hash);
        }

        [Command]
        void CmdOnAnimationResetTriggerServerMessage(int hash)
        {
            // Ignore messages from client if not in client authority mode
            if (!ClientAuthority)
                return;

            // handle and broadcast
            HandleAnimResetTriggerMsg(hash);
            RpcOnAnimationResetTriggerClientMessage(hash);
        }

        #endregion

        #region client message handlers

        [ClientRpc]
        void RpcOnAnimationClientMessage(int stateHash, float normalizedTime, int layerId, byte[] parameters)
        {
            using (PooledNetworkReader networkReader = NetworkReaderPool.GetReader(parameters))
                HandleAnimMsg(stateHash, normalizedTime, layerId, networkReader);
        }

        [ClientRpc]
        void RpcOnAnimationParametersClientMessage(byte[] parameters)
        {
            using (PooledNetworkReader networkReader = NetworkReaderPool.GetReader(parameters))
                HandleAnimParamsMsg(networkReader);
        }

        [ClientRpc]
        void RpcOnAnimationTriggerClientMessage(int hash)
        {
            HandleAnimTriggerMsg(hash);
        }

        [ClientRpc]
        void RpcOnAnimationResetTriggerClientMessage(int hash)
        {
            HandleAnimResetTriggerMsg(hash);
        }

        #endregion
    }
}<|MERGE_RESOLUTION|>--- conflicted
+++ resolved
@@ -67,13 +67,9 @@
         {
             // store the animator parameters in a variable - the "Animator.parameters" getter allocates
             // a new parameter array every time it is accessed so we should avoid doing it in a loop
-<<<<<<< HEAD
-            parameters = Animator.parameters;
-=======
-            parameters = animator.parameters
-                .Where(par => !animator.IsParameterControlledByCurve(par.nameHash))
+            parameters = Animator.parameters
+                .Where(par => !Animator.IsParameterControlledByCurve(par.nameHash))
                 .ToArray();
->>>>>>> 564bc318
             lastIntParameters = new int[parameters.Length];
             lastFloatParameters = new float[parameters.Length];
             lastBoolParameters = new bool[parameters.Length];
