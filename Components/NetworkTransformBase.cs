// vis2k:
// base class for NetworkTransform and NetworkTransformChild.
// New method is simple and stupid. No more 1500 lines of code.
//
// Server sends current data.
// Client saves it and interpolates last and latest data points.
//   Update handles transform movement / rotation
//   FixedUpdate handles rigidbody movement / rotation
//
// Notes:
// * Built-in Teleport detection in case of lags / teleport / obstacles
// * Quaternion > EulerAngles because gimbal lock and Quaternion.Slerp
// * Syncs XYZ. Works 3D and 2D. Saving 4 bytes isn't worth 1000 lines of code.
// * Initial delay might happen if server sends packet immediately after moving
//   just 1cm, hence we move 1cm and then wait 100ms for next packet
// * Only way for smooth movement is to use a fixed movement speed during
//   interpolation. interpolation over time is never that good.
//
using UnityEngine;

namespace Mirror
{
    public abstract class NetworkTransformBase : NetworkBehaviour
    {
        // rotation compression. not public so that other scripts can't modify
        // it at runtime. alternatively we could send 1 extra byte for the mode
        // each time so clients know how to decompress, but the whole point was
        // to save bandwidth in the first place.
        // -> can still be modified in the Inspector while the game is running,
        //    but would cause errors immediately and be pretty obvious.
        [Tooltip("Compresses 16 Byte Quaternion into None=12, Much=3, Lots=2 Byte")]
        [SerializeField] Compression compressRotation = Compression.Much;
        public enum Compression { None, Much, Lots, NoRotation }; // easily understandable and funny

        [Tooltip("Set to true if moves come from owner client, set to false if moves always come from server")]
        public bool clientAuthority;

        // Is this a client with authority over this transform?
        // This component could be on the player object or any object that has been assigned authority to this client.
        bool isClientWithAuthority => hasAuthority && clientAuthority;

        // Sensitivity is added for VR where human players tend to have micro movements so this can quiet down
        // the network traffic.  Additionally, rigidbody drift should send less traffic, e.g very slow sliding / rolling.
        [Header("Sensitivity")]
        [Tooltip("Changes to the transform must exceed these values to be transmitted on the network.")]
        public float localPositionSensitivity = .01f;
        [Tooltip("Changes to the transform must exceed these values to be transmitted on the network.")]
        public float localEulerAnglesSensitivity = .01f;
        [Tooltip("Changes to the transform must exceed these values to be transmitted on the network.")]
        public float localScaleSensitivity = .01f;

        // server
        Vector3 lastPosition;
        Quaternion lastRotation;
        Vector3 lastScale;

        // client
        public class DataPoint
        {
            public float TimeStamp;
            // use local position/rotation for VR support
            public Vector3 LocalPosition;
            public Quaternion LocalRotation;
            public Vector3 LocalScale;
            public float MovementSpeed;
        }
        // interpolation start and goal
        DataPoint start;
        DataPoint goal;

        // local authority send time
        float lastClientSendTime;

        // target transform to sync. can be on a child.
        protected abstract Transform TargetComponent { get; }

        // serialization is needed by OnSerialize and by manual sending from authority
        static void SerializeIntoWriter(NetworkWriter writer, Vector3 position, Quaternion rotation, Compression compressRotation, Vector3 scale)
        {
            // serialize position
            writer.WriteVector3(position);

            // serialize rotation
            // writing quaternion = 16 byte
            // writing euler angles = 12 byte
            // -> quaternion->euler->quaternion always works.
            // -> gimbal lock only occurs when adding.
            Vector3 euler = rotation.eulerAngles;
            if (compressRotation == Compression.None)
            {
                // write 3 floats = 12 byte
                writer.WriteSingle(euler.x);
                writer.WriteSingle(euler.y);
                writer.WriteSingle(euler.z);
            }
            else if (compressRotation == Compression.Much)
            {
                // write 3 byte. scaling [0,360] to [0,255]
                writer.WriteByte(FloatBytePacker.ScaleFloatToByte(euler.x, 0, 360, byte.MinValue, byte.MaxValue));
                writer.WriteByte(FloatBytePacker.ScaleFloatToByte(euler.y, 0, 360, byte.MinValue, byte.MaxValue));
                writer.WriteByte(FloatBytePacker.ScaleFloatToByte(euler.z, 0, 360, byte.MinValue, byte.MaxValue));
            }
            else if (compressRotation == Compression.Lots)
            {
                // write 2 byte, 5 bits for each float
                writer.WriteUInt16(FloatBytePacker.PackThreeFloatsIntoUShort(euler.x, euler.y, euler.z, 0, 360));
            }

            // serialize scale
            writer.WriteVector3(scale);
        }

        public override bool OnSerialize(NetworkWriter writer, bool initialState)
        {
            // use local position/rotation/scale for VR support
            SerializeIntoWriter(writer, TargetComponent.transform.localPosition, TargetComponent.transform.localRotation, compressRotation, TargetComponent.transform.localScale);
            return true;
        }

        // try to estimate movement speed for a data point based on how far it
        // moved since the previous one
        // => if this is the first time ever then we use our best guess:
        //    -> delta based on transform.localPosition
        //    -> elapsed based on send interval hoping that it roughly matches
        static float EstimateMovementSpeed(DataPoint from, DataPoint to, Transform transform, float sendInterval)
        {
            Vector3 delta = to.LocalPosition - (from != null ? from.LocalPosition : transform.localPosition);
            float elapsed = from != null ? to.TimeStamp - from.TimeStamp : sendInterval;
            return elapsed > 0 ? delta.magnitude / elapsed : 0; // avoid NaN
        }

        // serialization is needed by OnSerialize and by manual sending from authority
        void DeserializeFromReader(NetworkReader reader)
        {
            // put it into a data point immediately
            var temp = new DataPoint
            {
                // deserialize position
                LocalPosition = reader.ReadVector3()
            };

            // deserialize rotation
            if (compressRotation == Compression.None)
            {
                // read 3 floats = 16 byte
                float x = reader.ReadSingle();
                float y = reader.ReadSingle();
                float z = reader.ReadSingle();
                temp.LocalRotation = Quaternion.Euler(x, y, z);
            }
            else if (compressRotation == Compression.Much)
            {
                // read 3 byte. scaling [0,255] to [0,360]
                float x = FloatBytePacker.ScaleByteToFloat(reader.ReadByte(), byte.MinValue, byte.MaxValue, 0, 360);
                float y = FloatBytePacker.ScaleByteToFloat(reader.ReadByte(), byte.MinValue, byte.MaxValue, 0, 360);
                float z = FloatBytePacker.ScaleByteToFloat(reader.ReadByte(), byte.MinValue, byte.MaxValue, 0, 360);
                temp.LocalRotation = Quaternion.Euler(x, y, z);
            }
            else if (compressRotation == Compression.Lots)
            {
                // read 2 byte, 5 bits per float
                Vector3 xyz = FloatBytePacker.UnpackUShortIntoThreeFloats(reader.ReadUInt16(), 0, 360);
                temp.LocalRotation = Quaternion.Euler(xyz.x, xyz.y, xyz.z);
            }

            temp.LocalScale = reader.ReadVector3();

            temp.TimeStamp = Time.time;

            // movement speed: based on how far it moved since last time
            // has to be calculated before 'start' is overwritten
            temp.MovementSpeed = EstimateMovementSpeed(goal, temp, TargetComponent.transform, syncInterval);

            // reassign start wisely
            // -> first ever data point? then make something up for previous one
            //    so that we can start interpolation without waiting for next.
            if (start == null)
            {
                start = new DataPoint
                {
                    TimeStamp = Time.time - syncInterval,
                    // local position/rotation for VR support
                    LocalPosition = TargetComponent.transform.localPosition,
                    LocalRotation = TargetComponent.transform.localRotation,
                    LocalScale = TargetComponent.transform.localScale,
                    MovementSpeed = temp.MovementSpeed
                };
            }
            // -> second or nth data point? then update previous, but:
            //    we start at where ever we are right now, so that it's
            //    perfectly smooth and we don't jump anywhere
            //
            //    example if we are at 'x':
            //
            //        A--x->B
            //
            //    and then receive a new point C:
            //
            //        A--x--B
            //              |
            //              |
            //              C
            //
            //    then we don't want to just jump to B and start interpolation:
            //
            //              x
            //              |
            //              |
            //              C
            //
            //    we stay at 'x' and interpolate from there to C:
            //
            //           x..B
            //            \ .
            //             \.
            //              C
            //
            else
            {
                float oldDistance = Vector3.Distance(start.LocalPosition, goal.LocalPosition);
                float newDistance = Vector3.Distance(goal.LocalPosition, temp.LocalPosition);

                start = goal;

                // teleport / lag / obstacle detection: only continue at current
                // position if we aren't too far away
                //
                // // local position/rotation for VR support
                if (Vector3.Distance(TargetComponent.transform.localPosition, start.LocalPosition) < oldDistance + newDistance)
                {
                    start.LocalPosition = TargetComponent.transform.localPosition;
                    start.LocalRotation = TargetComponent.transform.localRotation;
                    start.LocalScale = TargetComponent.transform.localScale;
                }
            }

            // set new destination in any case. new data is best data.
            goal = temp;
        }

        public override void OnDeserialize(NetworkReader reader, bool initialState)
        {
            // deserialize
            DeserializeFromReader(reader);
        }

        // local authority client sends sync message to server for broadcasting
        [Command]
        void CmdClientToServerSync(byte[] payload)
        {
            // deserialize payload
            var reader = new NetworkReader(payload);
            DeserializeFromReader(reader);

            // server-only mode does no interpolation to save computations,
            // but let's set the position directly
            if (isServer && !isClient)
                ApplyPositionRotationScale(goal.LocalPosition, goal.LocalRotation, goal.LocalScale);

            // set dirty so that OnSerialize broadcasts it
            SetDirtyBit(1UL);
        }

        // where are we in the timeline between start and goal? [0,1]
        static float CurrentInterpolationFactor(DataPoint start, DataPoint goal)
        {
            if (start != null)
            {
                float difference = goal.TimeStamp - start.TimeStamp;

                // the moment we get 'goal', 'start' is supposed to
                // start, so elapsed time is based on:
                float elapsed = Time.time - goal.TimeStamp;
                return difference > 0 ? elapsed / difference : 0; // avoid NaN
            }
            return 0;
        }

        static Vector3 InterpolatePosition(DataPoint start, DataPoint goal, Vector3 currentPosition)
        {
            if (start != null)
            {
                // Option 1: simply interpolate based on time. but stutter
                // will happen, it's not that smooth. especially noticeable if
                // the camera automatically follows the player
                //   float t = CurrentInterpolationFactor();
                //   return Vector3.Lerp(start.position, goal.position, t);

                // Option 2: always += speed
                // -> speed is 0 if we just started after idle, so always use max
                //    for best results
                float speed = Mathf.Max(start.MovementSpeed, goal.MovementSpeed);
                return Vector3.MoveTowards(currentPosition, goal.LocalPosition, speed * Time.deltaTime);
            }
            return currentPosition;
        }

        static Quaternion InterpolateRotation(DataPoint start, DataPoint goal, Quaternion defaultRotation)
        {
            if (start != null)
            {
                float t = CurrentInterpolationFactor(start, goal);
                return Quaternion.Slerp(start.LocalRotation, goal.LocalRotation, t);
            }
            return defaultRotation;
        }

        static Vector3 InterpolateScale(DataPoint start, DataPoint goal, Vector3 currentScale)
        {
            if (start != null)
            {
                float t = CurrentInterpolationFactor(start, goal);
                return Vector3.Lerp(start.LocalScale, goal.LocalScale, t);
            }
            return currentScale;
        }

        // teleport / lag / stuck detection
        // -> checking distance is not enough since there could be just a tiny
        //    fence between us and the goal
        // -> checking time always works, this way we just teleport if we still
        //    didn't reach the goal after too much time has elapsed
        bool NeedsTeleport()
        {
            // calculate time between the two data points
            float startTime = start != null ? start.TimeStamp : Time.time - syncInterval;
            float goalTime = goal != null ? goal.TimeStamp : Time.time;
            float difference = goalTime - startTime;
            float timeSinceGoalReceived = Time.time - goalTime;
            return timeSinceGoalReceived > difference * 5;
        }

        // moved since last time we checked it?
        bool HasEitherMovedRotatedScaled()
        {
            // moved or rotated or scaled?
            // local position/rotation/scale for VR support
<<<<<<< HEAD
            bool moved = lastPosition != TargetComponent.transform.localPosition;
            bool rotated = lastRotation != TargetComponent.transform.localRotation;
            bool scaled = lastScale != TargetComponent.transform.localScale;
=======
            bool moved = Vector3.Distance(lastPosition, targetComponent.transform.localPosition) > localPositionSensitivity;
            bool rotated = Vector3.Distance(lastRotation.eulerAngles, targetComponent.transform.localRotation.eulerAngles) > localEulerAnglesSensitivity;
            bool scaled = Vector3.Distance(lastScale, targetComponent.transform.localScale) > localScaleSensitivity;
>>>>>>> b34c6199

            // save last for next frame to compare
            // (only if change was detected. otherwise slow moving objects might
            //  never sync because of C#'s float comparison tolerance. see also:
            //  https://github.com/vis2k/Mirror/pull/428)
            bool change = moved || rotated || scaled;
            if (change)
            {
                // local position/rotation for VR support
                lastPosition = TargetComponent.transform.localPosition;
                lastRotation = TargetComponent.transform.localRotation;
                lastScale = TargetComponent.transform.localScale;
            }
            return change;
        }

        // set position carefully depending on the target component
        void ApplyPositionRotationScale(Vector3 position, Quaternion rotation, Vector3 scale)
        {
            // local position/rotation for VR support
            TargetComponent.transform.localPosition = position;
            if (Compression.NoRotation != compressRotation)
            {
                TargetComponent.transform.localRotation = rotation;
            }
            TargetComponent.transform.localScale = scale;
        }

        void Update()
        {
            // if server then always sync to others.
            if (isServer)
            {
                // just use OnSerialize via SetDirtyBit only sync when position
                // changed. set dirty bits 0 or 1
                SetDirtyBit(HasEitherMovedRotatedScaled() ? 1UL : 0UL);
            }

            // no 'else if' since host mode would be both
            if (isClient)
            {
                // send to server if we have local authority (and aren't the server)
                // -> only if connectionToServer has been initialized yet too
                if (!isServer && isClientWithAuthority)
                {
                    // check only each 'syncInterval'
                    if (Time.time - lastClientSendTime >= syncInterval)
                    {
                        if (HasEitherMovedRotatedScaled())
                        {
                            // serialize
                            // local position/rotation for VR support
                            NetworkWriter writer = NetworkWriterPool.GetWriter();
                            SerializeIntoWriter(writer, TargetComponent.transform.localPosition, TargetComponent.transform.localRotation, compressRotation, TargetComponent.transform.localScale);

                            // send to server
                            CmdClientToServerSync(writer.ToArray());
                            NetworkWriterPool.Recycle(writer);
                        }
                        lastClientSendTime = Time.time;
                    }
                }

                // apply interpolation on client for all players
                // unless this client has authority over the object. could be
                // himself or another object that he was assigned authority over
                if (!isClientWithAuthority)
                {
                    // received one yet? (initialized?)
                    if (goal != null)
                    {
                        // teleport or interpolate
                        if (NeedsTeleport())
                        {
                            // local position/rotation for VR support
                            ApplyPositionRotationScale(goal.LocalPosition, goal.LocalRotation, goal.LocalScale);

                            // reset data points so we don't keep interpolating
                            start = null;
                            goal = null;
                        }
                        else
                        {
                            // local position/rotation for VR support
                            ApplyPositionRotationScale(InterpolatePosition(start, goal, TargetComponent.transform.localPosition),
                                                       InterpolateRotation(start, goal, TargetComponent.transform.localRotation),
                                                       InterpolateScale(start, goal, TargetComponent.transform.localScale));
                        }
                    }
                }
            }
        }

        static void DrawDataPointGizmo(DataPoint data, Color color)
        {
            // use a little offset because transform.localPosition might be in
            // the ground in many cases
            Vector3 offset = Vector3.up * 0.01f;

            // draw position
            Gizmos.color = color;
            Gizmos.DrawSphere(data.LocalPosition + offset, 0.5f);

            // draw forward and up
            Gizmos.color = Color.blue; // like unity move tool
            Gizmos.DrawRay(data.LocalPosition + offset, data.LocalRotation * Vector3.forward);

            Gizmos.color = Color.green; // like unity move tool
            Gizmos.DrawRay(data.LocalPosition + offset, data.LocalRotation * Vector3.up);
        }

        static void DrawLineBetweenDataPoints(DataPoint data1, DataPoint data2, Color color)
        {
            Gizmos.color = color;
            Gizmos.DrawLine(data1.LocalPosition, data2.LocalPosition);
        }

        // draw the data points for easier debugging
        void OnDrawGizmos()
        {
            // draw start and goal points
            if (start != null) DrawDataPointGizmo(start, Color.gray);
            if (goal != null) DrawDataPointGizmo(goal, Color.white);

            // draw line between them
            if (start != null && goal != null) DrawLineBetweenDataPoints(start, goal, Color.cyan);
        }
    }
}<|MERGE_RESOLUTION|>--- conflicted
+++ resolved
@@ -335,15 +335,9 @@
         {
             // moved or rotated or scaled?
             // local position/rotation/scale for VR support
-<<<<<<< HEAD
-            bool moved = lastPosition != TargetComponent.transform.localPosition;
-            bool rotated = lastRotation != TargetComponent.transform.localRotation;
-            bool scaled = lastScale != TargetComponent.transform.localScale;
-=======
-            bool moved = Vector3.Distance(lastPosition, targetComponent.transform.localPosition) > localPositionSensitivity;
-            bool rotated = Vector3.Distance(lastRotation.eulerAngles, targetComponent.transform.localRotation.eulerAngles) > localEulerAnglesSensitivity;
-            bool scaled = Vector3.Distance(lastScale, targetComponent.transform.localScale) > localScaleSensitivity;
->>>>>>> b34c6199
+            bool moved = Vector3.Distance(lastPosition, TargetComponent.transform.localPosition) > localPositionSensitivity;
+            bool rotated = Vector3.Distance(lastRotation.eulerAngles, TargetComponent.transform.localRotation.eulerAngles) > localEulerAnglesSensitivity;
+            bool scaled = Vector3.Distance(lastScale, TargetComponent.transform.localScale) > localScaleSensitivity;
 
             // save last for next frame to compare
             // (only if change was detected. otherwise slow moving objects might
