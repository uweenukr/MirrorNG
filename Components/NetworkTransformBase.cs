// vis2k:
// base class for NetworkTransform and NetworkTransformChild.
// New method is simple and stupid. No more 1500 lines of code.
//
// Server sends current data.
// Client saves it and interpolates last and latest data points.
//   Update handles transform movement / rotation
//   FixedUpdate handles rigidbody movement / rotation
//
// Notes:
// * Built-in Teleport detection in case of lags / teleport / obstacles
// * Quaternion > EulerAngles because gimbal lock and Quaternion.Slerp
// * Syncs XYZ. Works 3D and 2D. Saving 4 bytes isn't worth 1000 lines of code.
// * Initial delay might happen if server sends packet immediately after moving
//   just 1cm, hence we move 1cm and then wait 100ms for next packet
// * Only way for smooth movement is to use a fixed movement speed during
//   interpolation. interpolation over time is never that good.
//
using UnityEngine;

namespace Mirror
{
    public abstract class NetworkTransformBase : NetworkBehaviour
    {
        // rotation compression. not public so that other scripts can't modify
        // it at runtime. alternatively we could send 1 extra byte for the mode
        // each time so clients know how to decompress, but the whole point was
        // to save bandwidth in the first place.
        // -> can still be modified in the Inspector while the game is running,
        //    but would cause errors immediately and be pretty obvious.
        [Tooltip("Compresses 16 Byte Quaternion into None=12, Much=3, Lots=2 Byte")]
        [SerializeField] Compression compressRotation = Compression.Much;
        public enum Compression { None, Much, Lots, NoRotation }; // easily understandable and funny

        [Tooltip("Set to true if moves come from owner client, set to false if moves always come from server")]
        public bool clientAuthority;

        // Is this a client with authority over this transform?
        // This component could be on the player object or any object that has been assigned authority to this client.
        bool isClientWithAuthority => hasAuthority && clientAuthority;

        // server
        Vector3 lastPosition;
        Quaternion lastRotation;
        Vector3 lastScale;

        // client
        public class DataPoint
        {
            public float TimeStamp;
            // use local position/rotation for VR support
            public Vector3 LocalPosition;
            public Quaternion LocalRotation;
            public Vector3 LocalScale;
            public float MovementSpeed;
        }
        // interpolation start and goal
        DataPoint start;
        DataPoint goal;

        // local authority send time
        float lastClientSendTime;

        // target transform to sync. can be on a child.
        protected abstract Transform TargetComponent { get; }

        // serialization is needed by OnSerialize and by manual sending from authority
        static void SerializeIntoWriter(NetworkWriter writer, Vector3 position, Quaternion rotation, Compression compressRotation, Vector3 scale)
        {
            // serialize position
            writer.WriteVector3(position);

            // serialize rotation
            // writing quaternion = 16 byte
            // writing euler angles = 12 byte
            // -> quaternion->euler->quaternion always works.
            // -> gimbal lock only occurs when adding.
            Vector3 euler = rotation.eulerAngles;
            if (compressRotation == Compression.None)
            {
                // write 3 floats = 12 byte
                writer.WriteSingle(euler.x);
                writer.WriteSingle(euler.y);
                writer.WriteSingle(euler.z);
            }
            else if (compressRotation == Compression.Much)
            {
                // write 3 byte. scaling [0,360] to [0,255]
                writer.WriteByte(FloatBytePacker.ScaleFloatToByte(euler.x, 0, 360, byte.MinValue, byte.MaxValue));
                writer.WriteByte(FloatBytePacker.ScaleFloatToByte(euler.y, 0, 360, byte.MinValue, byte.MaxValue));
                writer.WriteByte(FloatBytePacker.ScaleFloatToByte(euler.z, 0, 360, byte.MinValue, byte.MaxValue));
            }
            else if (compressRotation == Compression.Lots)
            {
                // write 2 byte, 5 bits for each float
                writer.WriteUInt16(FloatBytePacker.PackThreeFloatsIntoUShort(euler.x, euler.y, euler.z, 0, 360));
            }

            // serialize scale
            writer.WriteVector3(scale);
        }

        public override bool OnSerialize(NetworkWriter writer, bool initialState)
        {
            // use local position/rotation/scale for VR support
            SerializeIntoWriter(writer, TargetComponent.transform.localPosition, TargetComponent.transform.localRotation, compressRotation, TargetComponent.transform.localScale);
            return true;
        }

        // try to estimate movement speed for a data point based on how far it
        // moved since the previous one
        // => if this is the first time ever then we use our best guess:
        //    -> delta based on transform.localPosition
        //    -> elapsed based on send interval hoping that it roughly matches
        static float EstimateMovementSpeed(DataPoint from, DataPoint to, Transform transform, float sendInterval)
        {
            Vector3 delta = to.LocalPosition - (from != null ? from.LocalPosition : transform.localPosition);
            float elapsed = from != null ? to.TimeStamp - from.TimeStamp : sendInterval;
            return elapsed > 0 ? delta.magnitude / elapsed : 0; // avoid NaN
        }

        // serialization is needed by OnSerialize and by manual sending from authority
        void DeserializeFromReader(NetworkReader reader)
        {
            // put it into a data point immediately
            var temp = new DataPoint
            {
                // deserialize position
                LocalPosition = reader.ReadVector3()
            };

            // deserialize rotation
            if (compressRotation == Compression.None)
            {
                // read 3 floats = 16 byte
                float x = reader.ReadSingle();
                float y = reader.ReadSingle();
                float z = reader.ReadSingle();
                temp.LocalRotation = Quaternion.Euler(x, y, z);
            }
            else if (compressRotation == Compression.Much)
            {
                // read 3 byte. scaling [0,255] to [0,360]
                float x = FloatBytePacker.ScaleByteToFloat(reader.ReadByte(), byte.MinValue, byte.MaxValue, 0, 360);
                float y = FloatBytePacker.ScaleByteToFloat(reader.ReadByte(), byte.MinValue, byte.MaxValue, 0, 360);
                float z = FloatBytePacker.ScaleByteToFloat(reader.ReadByte(), byte.MinValue, byte.MaxValue, 0, 360);
                temp.LocalRotation = Quaternion.Euler(x, y, z);
            }
            else if (compressRotation == Compression.Lots)
            {
                // read 2 byte, 5 bits per float
                Vector3 xyz = FloatBytePacker.UnpackUShortIntoThreeFloats(reader.ReadUInt16(), 0, 360);
                temp.LocalRotation = Quaternion.Euler(xyz.x, xyz.y, xyz.z);
            }

            temp.LocalScale = reader.ReadVector3();

            temp.TimeStamp = Time.time;

            // movement speed: based on how far it moved since last time
            // has to be calculated before 'start' is overwritten
            temp.MovementSpeed = EstimateMovementSpeed(goal, temp, TargetComponent.transform, syncInterval);

            // reassign start wisely
            // -> first ever data point? then make something up for previous one
            //    so that we can start interpolation without waiting for next.
            if (start == null)
            {
                start = new DataPoint
                {
                    TimeStamp = Time.time - syncInterval,
                    // local position/rotation for VR support
                    LocalPosition = TargetComponent.transform.localPosition,
                    LocalRotation = TargetComponent.transform.localRotation,
                    LocalScale = TargetComponent.transform.localScale,
                    MovementSpeed = temp.MovementSpeed
                };
            }
            // -> second or nth data point? then update previous, but:
            //    we start at where ever we are right now, so that it's
            //    perfectly smooth and we don't jump anywhere
            //
            //    example if we are at 'x':
            //
            //        A--x->B
            //
            //    and then receive a new point C:
            //
            //        A--x--B
            //              |
            //              |
            //              C
            //
            //    then we don't want to just jump to B and start interpolation:
            //
            //              x
            //              |
            //              |
            //              C
            //
            //    we stay at 'x' and interpolate from there to C:
            //
            //           x..B
            //            \ .
            //             \.
            //              C
            //
            else
            {
                float oldDistance = Vector3.Distance(start.LocalPosition, goal.LocalPosition);
                float newDistance = Vector3.Distance(goal.LocalPosition, temp.LocalPosition);

                start = goal;

                // teleport / lag / obstacle detection: only continue at current
                // position if we aren't too far away
                //
                // // local position/rotation for VR support
                if (Vector3.Distance(TargetComponent.transform.localPosition, start.LocalPosition) < oldDistance + newDistance)
                {
                    start.LocalPosition = TargetComponent.transform.localPosition;
                    start.LocalRotation = TargetComponent.transform.localRotation;
                    start.LocalScale = TargetComponent.transform.localScale;
                }
            }

            // set new destination in any case. new data is best data.
            goal = temp;
        }

        public override void OnDeserialize(NetworkReader reader, bool initialState)
        {
            // deserialize
            DeserializeFromReader(reader);
        }

        // local authority client sends sync message to server for broadcasting
        [Command]
        void CmdClientToServerSync(byte[] payload)
        {
            // deserialize payload
            var reader = new NetworkReader(payload);
            DeserializeFromReader(reader);

            // server-only mode does no interpolation to save computations,
            // but let's set the position directly
            if (isServer && !isClient)
                ApplyPositionRotationScale(goal.LocalPosition, goal.LocalRotation, goal.LocalScale);

            // set dirty so that OnSerialize broadcasts it
            SetDirtyBit(1UL);
        }

        // where are we in the timeline between start and goal? [0,1]
        static float CurrentInterpolationFactor(DataPoint start, DataPoint goal)
        {
            if (start != null)
            {
                float difference = goal.TimeStamp - start.TimeStamp;

                // the moment we get 'goal', 'start' is supposed to
                // start, so elapsed time is based on:
                float elapsed = Time.time - goal.TimeStamp;
                return difference > 0 ? elapsed / difference : 0; // avoid NaN
            }
            return 0;
        }

        static Vector3 InterpolatePosition(DataPoint start, DataPoint goal, Vector3 currentPosition)
        {
            if (start != null)
            {
                // Option 1: simply interpolate based on time. but stutter
                // will happen, it's not that smooth. especially noticeable if
                // the camera automatically follows the player
                //   float t = CurrentInterpolationFactor();
                //   return Vector3.Lerp(start.position, goal.position, t);

                // Option 2: always += speed
                // -> speed is 0 if we just started after idle, so always use max
                //    for best results
                float speed = Mathf.Max(start.MovementSpeed, goal.MovementSpeed);
                return Vector3.MoveTowards(currentPosition, goal.LocalPosition, speed * Time.deltaTime);
            }
            return currentPosition;
        }

        static Quaternion InterpolateRotation(DataPoint start, DataPoint goal, Quaternion defaultRotation)
        {
            if (start != null)
            {
                float t = CurrentInterpolationFactor(start, goal);
                return Quaternion.Slerp(start.LocalRotation, goal.LocalRotation, t);
            }
            return defaultRotation;
        }

        static Vector3 InterpolateScale(DataPoint start, DataPoint goal, Vector3 currentScale)
        {
            if (start != null)
            {
                float t = CurrentInterpolationFactor(start, goal);
                return Vector3.Lerp(start.LocalScale, goal.LocalScale, t);
            }
            return currentScale;
        }

        // teleport / lag / stuck detection
        // -> checking distance is not enough since there could be just a tiny
        //    fence between us and the goal
        // -> checking time always works, this way we just teleport if we still
        //    didn't reach the goal after too much time has elapsed
        bool NeedsTeleport()
        {
            // calculate time between the two data points
            float startTime = start != null ? start.TimeStamp : Time.time - syncInterval;
            float goalTime = goal != null ? goal.TimeStamp : Time.time;
            float difference = goalTime - startTime;
            float timeSinceGoalReceived = Time.time - goalTime;
            return timeSinceGoalReceived > difference * 5;
        }

        // moved since last time we checked it?
        bool HasEitherMovedRotatedScaled()
        {
            // moved or rotated or scaled?
            // local position/rotation/scale for VR support
            bool moved = lastPosition != TargetComponent.transform.localPosition;
            bool rotated = lastRotation != TargetComponent.transform.localRotation;
            bool scaled = lastScale != TargetComponent.transform.localScale;

            // save last for next frame to compare
            // (only if change was detected. otherwise slow moving objects might
            //  never sync because of C#'s float comparison tolerance. see also:
            //  https://github.com/vis2k/Mirror/pull/428)
            bool change = moved || rotated || scaled;
            if (change)
            {
                // local position/rotation for VR support
                lastPosition = TargetComponent.transform.localPosition;
                lastRotation = TargetComponent.transform.localRotation;
                lastScale = TargetComponent.transform.localScale;
            }
            return change;
        }

        // set position carefully depending on the target component
        void ApplyPositionRotationScale(Vector3 position, Quaternion rotation, Vector3 scale)
        {
            // local position/rotation for VR support
            TargetComponent.transform.localPosition = position;
            if (Compression.NoRotation != compressRotation)
            {
                TargetComponent.transform.localRotation = rotation;
            }
            TargetComponent.transform.localScale = scale;
        }

        void Update()
        {
            // if server then always sync to others.
            if (isServer)
            {
                // just use OnSerialize via SetDirtyBit only sync when position
                // changed. set dirty bits 0 or 1
                SetDirtyBit(HasEitherMovedRotatedScaled() ? 1UL : 0UL);
            }

            // no 'else if' since host mode would be both
            if (isClient)
            {
                // send to server if we have local authority (and aren't the server)
                // -> only if connectionToServer has been initialized yet too
                if (!isServer && isClientWithAuthority)
                {
                    // check only each 'syncInterval'
                    if (Time.time - lastClientSendTime >= syncInterval)
                    {
                        if (HasEitherMovedRotatedScaled())
                        {
                            // serialize
                            // local position/rotation for VR support
<<<<<<< HEAD
                            var writer = new NetworkWriter();
                            SerializeIntoWriter(writer, TargetComponent.transform.localPosition, TargetComponent.transform.localRotation, compressRotation, TargetComponent.transform.localScale);
=======
                            NetworkWriter writer = NetworkWriterPool.GetWriter();
                            SerializeIntoWriter(writer, targetComponent.transform.localPosition, targetComponent.transform.localRotation, compressRotation, targetComponent.transform.localScale);
>>>>>>> c399ffa1

                            // send to server
                            CmdClientToServerSync(writer.ToArray());
                            NetworkWriterPool.Recycle(writer);
                        }
                        lastClientSendTime = Time.time;
                    }
                }

                // apply interpolation on client for all players
                // unless this client has authority over the object. could be
                // himself or another object that he was assigned authority over
                if (!isClientWithAuthority)
                {
                    // received one yet? (initialized?)
                    if (goal != null)
                    {
                        // teleport or interpolate
                        if (NeedsTeleport())
                        {
                            // local position/rotation for VR support
<<<<<<< HEAD
                            ApplyPositionRotationScale(goal.LocalPosition, goal.LocalRotation, goal.LocalScale);
=======
                            ApplyPositionRotationScale(goal.localPosition, goal.localRotation, goal.localScale);

                            // reset data points so we don't keep interpolating
                            start = null;
                            goal = null;
>>>>>>> c399ffa1
                        }
                        else
                        {
                            // local position/rotation for VR support
                            ApplyPositionRotationScale(InterpolatePosition(start, goal, TargetComponent.transform.localPosition),
                                                       InterpolateRotation(start, goal, TargetComponent.transform.localRotation),
                                                       InterpolateScale(start, goal, TargetComponent.transform.localScale));
                        }
                    }
                }
            }
        }

        static void DrawDataPointGizmo(DataPoint data, Color color)
        {
            // use a little offset because transform.localPosition might be in
            // the ground in many cases
            Vector3 offset = Vector3.up * 0.01f;

            // draw position
            Gizmos.color = color;
            Gizmos.DrawSphere(data.LocalPosition + offset, 0.5f);

            // draw forward and up
            Gizmos.color = Color.blue; // like unity move tool
            Gizmos.DrawRay(data.LocalPosition + offset, data.LocalRotation * Vector3.forward);

            Gizmos.color = Color.green; // like unity move tool
            Gizmos.DrawRay(data.LocalPosition + offset, data.LocalRotation * Vector3.up);
        }

        static void DrawLineBetweenDataPoints(DataPoint data1, DataPoint data2, Color color)
        {
            Gizmos.color = color;
            Gizmos.DrawLine(data1.LocalPosition, data2.LocalPosition);
        }

        // draw the data points for easier debugging
        void OnDrawGizmos()
        {
            // draw start and goal points
            if (start != null) DrawDataPointGizmo(start, Color.gray);
            if (goal != null) DrawDataPointGizmo(goal, Color.white);

            // draw line between them
            if (start != null && goal != null) DrawLineBetweenDataPoints(start, goal, Color.cyan);
        }
    }
}<|MERGE_RESOLUTION|>--- conflicted
+++ resolved
@@ -380,13 +380,8 @@
                         {
                             // serialize
                             // local position/rotation for VR support
-<<<<<<< HEAD
-                            var writer = new NetworkWriter();
+                            NetworkWriter writer = NetworkWriterPool.GetWriter();
                             SerializeIntoWriter(writer, TargetComponent.transform.localPosition, TargetComponent.transform.localRotation, compressRotation, TargetComponent.transform.localScale);
-=======
-                            NetworkWriter writer = NetworkWriterPool.GetWriter();
-                            SerializeIntoWriter(writer, targetComponent.transform.localPosition, targetComponent.transform.localRotation, compressRotation, targetComponent.transform.localScale);
->>>>>>> c399ffa1
 
                             // send to server
                             CmdClientToServerSync(writer.ToArray());
@@ -408,15 +403,11 @@
                         if (NeedsTeleport())
                         {
                             // local position/rotation for VR support
-<<<<<<< HEAD
                             ApplyPositionRotationScale(goal.LocalPosition, goal.LocalRotation, goal.LocalScale);
-=======
-                            ApplyPositionRotationScale(goal.localPosition, goal.localRotation, goal.localScale);
 
                             // reset data points so we don't keep interpolating
                             start = null;
                             goal = null;
->>>>>>> c399ffa1
                         }
                         else
                         {
