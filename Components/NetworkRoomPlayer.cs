--- conflicted
+++ resolved
@@ -18,12 +18,8 @@
         /// This flag controls whether the default UI is shown for the room player.
         /// <para>As this UI is rendered using the old GUI system, it is only recommended for testing purposes.</para>
         /// </summary>
-<<<<<<< HEAD
+        [Tooltip("This flag controls whether the default UI is shown for the room player")]
         public bool ShowRoomGUI = true;
-=======
-        [Tooltip("This flag controls whether the default UI is shown for the room player")]
-        public bool showRoomGUI = true;
->>>>>>> 564bc318
 
         [Header("Diagnostics")]
 
