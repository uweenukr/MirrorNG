--- conflicted
+++ resolved
@@ -29,13 +29,8 @@
             name: Manual Activation File
             path: ${{ steps.getManualLicenseFile.outputs.filePath }}
     
-<<<<<<< HEAD
-  build:
-    name: Main
-=======
   CI:
     name: Test
->>>>>>> 003597bc
     runs-on: ubuntu-latest
     env:
       UNITY_LICENSE: ${{ secrets.UNITY_LICENSE }}
@@ -47,15 +42,9 @@
         uses: actions/checkout@v2
         with:
           fetch-depth: 0
-<<<<<<< HEAD
 
       - name: Set up Python ${{ matrix.python-version }}
         uses: actions/setup-python@v1
-=======
-   
-      - name: Add Coverage Plugin
-        uses: canastro/copy-action@0.0.2
->>>>>>> 003597bc
         with:
           python-version: "3.8"
 
@@ -113,8 +102,6 @@
           SONAR_TOKEN: ${{ secrets.SONAR_TOKEN }}
           GITHUB_TOKEN: ${{ secrets.GITHUB_TOKEN }}
 
-<<<<<<< HEAD
-=======
   Release:
     runs-on: windows-latest
     needs: CI
@@ -123,35 +110,7 @@
         uses: actions/checkout@v2
         with:
           fetch-depth: 0
-
-      - name: Delete Tests
-        run: |
-          Remove-Item -Recurse -Force Assets\Mirror\Tests
-          Remove-Item -Recurse -Force Assets\Mirror\Tests.meta
-        
-      - name: Delete Examples
-        run: |
-          Remove-Item -Recurse -Force Assets\Mirror\Examples
-          Remove-Item -Recurse -Force Assets\Mirror\Examples.meta
           
-      - name: Setup dotnet
-        uses: actions/setup-dotnet@v1
-        with:
-          dotnet-version: '3.1.100'
-  
-      - name: Install unity-packer
-        run: dotnet tool install -g unity-packer
-  
-      - name: Package
-        run: |
-          unity-packer pack Mirror.unitypackage Assets/Mirror Assets/Mirror Assets/ScriptTemplates Assets/ScriptTemplates LICENSE Assets/Mirror/LICENSE
-
-      - uses: actions/upload-artifact@v1
-        with:
-          name: Mirror.unitypackage
-          path: Mirror.unitypackage
-
->>>>>>> 003597bc
       - name: Release
         uses: cycjimmy/semantic-release-action@v2
         with:
@@ -161,8 +120,4 @@
             @semantic-release/git
           branch: master
         env:
-<<<<<<< HEAD
-          GITHUB_TOKEN: ${{ secrets.GITHUB_TOKEN }}
-=======
-          GITHUB_TOKEN: ${{ secrets.GITHUB_TOKEN }}
->>>>>>> 003597bc
+          GITHUB_TOKEN: ${{ secrets.GITHUB_TOKEN }}