![Mirror Logo](https://i.imgur.com/5dUNWxl.png)

[![Download](https://img.shields.io/badge/asset_store-brightgreen.svg)](https://www.assetstore.unity3d.com/#!/content/129321)
[![Documentation](https://img.shields.io/badge/documentation-brightgreen.svg)](https://vis2k.github.io/Mirror/)
[![Forum](https://img.shields.io/badge/forum-brightgreen.svg)](https://forum.unity.com/threads/mirror-networking-for-unity-aka-hlapi-community-edition.425437/)
[![donate](https://img.shields.io/badge/donations-brightgreen.svg)](https://www.patreon.com/MirrorTelepathy)
[![Discord](https://img.shields.io/discord/343440455738064897.svg)](https://discordapp.com/invite/N9QVxbM)
[![release](https://img.shields.io/github/release/vis2k/Mirror.svg)](https://github.com/vis2k/Mirror/releases/latest)

Mirror is a **high level** Networking API for Unity, built on top of the **low level** [Telepathy](https://github.com/vis2k/Telepathy) library.

Mirror is built [and tested](https://docs.google.com/document/d/e/2PACX-1vQqf_iqOLlBRTUqqyor_OUx_rHlYx-SYvZWMvHGuLIuRuxJ-qX3s8JzrrBB5vxDdGfl-HhYZW3g5lLW/pub#h.h4wha2mpetsc) for **MMO Scale** Networking by the developers of [uMMORPG](https://www.assetstore.unity3d.com/#!/content/51212), [uSurvival](https://www.assetstore.unity3d.com/#!/content/95015) and [Cubica](https://cubica.net).

Mirror is optimized for **ease of use** and **probability of success**. Projects that use Mirror are small, concise and maintainable. uMMORPG was possible with <6000 lines of code. We needed a networking library that allows us to [launch our games](https://ummorpg.net/showcase/), period.

With Mirror, the **Server & Client are ONE** project _(hence the name)_. Instead of having one code base for the server and one for the client, we simply use the same code for both of them.
* `[Server]` / `[Client]` tags can be used for the server-only and client-only parts.
* `[Command]` are used for Client->Server, and `[ClientRpc]` / `[TargetRpc]` for Server->Client communication.
* `[SyncVar]`s and `SyncList`s are used to automatically synchronize state.

What previously required **10.000** lines of code, now takes **1.000** lines of code. Therein lies the **magic of Mirror**.

_Note: Mirror is based on Unity's abandoned UNET Networking system. We fixed it up and pushed it to MMO Scale._

## Changelog
This is a work in progress branch.  The differences with mirror branch are:

 * It is no longer built as dlls,  you import the source directly in your unity project
 * The TCP transport uses asynchronous instead of threads.  From our testing,  this scales a lot better.
 * It only works in Unity 2018.2 and later,  support for 2017.4 has been dropped
 * Only TCP transport is provided as of this writing,  LLAPI and websockets are WIP
 * Proper error handling.  Just override OnClientError and OnServerError in your network manager

## Documentation
Check out our [Documentation](https://vis2k.github.io/Mirror/) and read the [Wiki](https://github.com/vis2k/Mirror/wiki).

The main difference is that you have to use `using Mirror;` instead of `using UnityEngine.Networking;` at the top of your scripts.

_Oh, and you won't have to worry about channels, low level networking, [packet loss](https://forum.unity.com/threads/unet-deprecation-thread.543501/page-3#post-3597869), [lack of support](https://forum.unity.com/threads/is-hlapi-dead.517436/) or [bugs](https://issuetracker.unity3d.com/issues/unet-networkwriter-dot-write-causing-readstring-slash-readbytes-out-of-range-errors-in-clients) ever again. Mirror just works._

## Usage Guide

This branch is to be imported in source form in Unity 2018.2 or later.  To install it:

<<<<<<< HEAD
1. Clone this repository or download as a zip file
2. Add all files to your unity project
3. Go to player settings and set your scripting runtime version to `.Net 4.x Equivalent`
3. Restart unity
=======
1. [Download Mirror](https://github.com/vis2k/Mirror/releases) (for Unity 2017.4 and 2018). Use it at your own risk!
2. Decompress the zip file in Assets
>>>>>>> 266f2626

## Migration Guide
If you are still using UNET and want to switch to Mirror, you should check out our [Migration Guide](https://vis2k.github.io/Mirror/General/Migration). Don't panic, it's very easy and won't take more than 5 minutes.

## Example Projects
Download Mirror from the [Asset Store](https://www.assetstore.unity3d.com/#!/content/129321), we have several small example projects included.

For a fully polished complete project example, consider [uMMORPG](https://www.assetstore.unity3d.com/#!/content/51212) or [uSurvival](https://www.assetstore.unity3d.com/#!/content/95015).

## Community Transports
If you don't want to use Telepathy or UNET's LLAPI as low level transport, then check out:
* https://github.com/FizzCube/SteamNetNetworkTransport (SteamNetwork)
* https://github.com/SoftwareGuy/Ignorance/ (ENet)

Note those transports have not been ported to 2018 branch.

## Donations
Mirror is developed by volunteers. If you like what we are doing, consider leaving [a small donation](https://www.patreon.com/MirrorTelepathy).

## Benchmarks
* Telepathy [1000 connections](https://github.com/vis2k/Telepathy) test
* [uMMORPG 207 CCU worst case test](https://docs.google.com/document/d/e/2PACX-1vQqf_iqOLlBRTUqqyor_OUx_rHlYx-SYvZWMvHGuLIuRuxJ-qX3s8JzrrBB5vxDdGfl-HhYZW3g5lLW/pub#h.h4wha2mpetsc) (everyone broadcasting to everyone else)
* [uSurvival 122 CCU worst case test](https://docs.google.com/document/d/e/2PACX-1vT28FcGXYlbG8gwi8DhD914n7K-wCAE8qhfetPkSli96ikc1Td3zJO1IiwVhfPVtKUHF0l3N7ZkM5GU/pub#h.pwbvffnwcewe)

## Contributing
If you like to contribute, feel free to [submit pull requests](https://vis2k.github.io/Mirror/General/Contributions) and visit our [Discord Server](https://discordapp.com/invite/N9QVxbM).

We follow the [KISS](https://en.wikipedia.org/wiki/KISS_principle) principle, so make sure that your Pull Requests contain no magic.

We need Mirror to be MMO Scale. Bug fixes are always highly appreciated. New features will be considered very carefully. <|MERGE_RESOLUTION|>--- conflicted
+++ resolved
@@ -39,18 +39,12 @@
 _Oh, and you won't have to worry about channels, low level networking, [packet loss](https://forum.unity.com/threads/unet-deprecation-thread.543501/page-3#post-3597869), [lack of support](https://forum.unity.com/threads/is-hlapi-dead.517436/) or [bugs](https://issuetracker.unity3d.com/issues/unet-networkwriter-dot-write-causing-readstring-slash-readbytes-out-of-range-errors-in-clients) ever again. Mirror just works._
 
 ## Usage Guide
+Import mirror from the [Asset Store](https://www.assetstore.unity3d.com/#!/content/129321) into your project.
 
-This branch is to be imported in source form in Unity 2018.2 or later.  To install it:
+Alternatively,  you can install it manually:
 
-<<<<<<< HEAD
-1. Clone this repository or download as a zip file
-2. Add all files to your unity project
-3. Go to player settings and set your scripting runtime version to `.Net 4.x Equivalent`
-3. Restart unity
-=======
 1. [Download Mirror](https://github.com/vis2k/Mirror/releases) (for Unity 2017.4 and 2018). Use it at your own risk!
 2. Decompress the zip file in Assets
->>>>>>> 266f2626
 
 ## Migration Guide
 If you are still using UNET and want to switch to Mirror, you should check out our [Migration Guide](https://vis2k.github.io/Mirror/General/Migration). Don't panic, it's very easy and won't take more than 5 minutes.
