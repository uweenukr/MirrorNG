using System;
using System.Collections.Generic;
using System.Linq;
using UnityEngine;
using UnityEngine.Rendering;
using UnityEngine.SceneManagement;
using UnityEngine.Serialization;

namespace Mirror
{
    public enum PlayerSpawnMethod
    {
        Random,
        RoundRobin
    }

    [AddComponentMenu("Network/NetworkManager")]
    [HelpURL("https://vis2k.github.io/Mirror/Components/NetworkManager")]
    public class NetworkManager : MonoBehaviour
    {

        // configuration
        [FormerlySerializedAs("m_DontDestroyOnLoad")] public bool dontDestroyOnLoad = true;
        [FormerlySerializedAs("m_RunInBackground")] public bool runInBackground = true;
        public bool startOnHeadless = true;
        [Tooltip("Server Update frequency, per second. Use around 60Hz for fast paced games like Counter-Strike to minimize latency. Use around 30Hz for games like WoW to minimize computations. Use around 1-10Hz for slow paced games like EVE.")]
        public int serverTickRate = 30;
        [FormerlySerializedAs("m_ShowDebugMessages")] public bool showDebugMessages;

        [Scene]
        [FormerlySerializedAs("m_OfflineScene")] public string offlineScene = "";

        [Scene]
        [FormerlySerializedAs("m_OnlineScene")] public string onlineScene = "";

        [Header("Network Info")]
        // transport layer
        [SerializeField] protected Transport transport;
        [FormerlySerializedAs("m_NetworkAddress")] public string networkAddress = "localhost";
        [FormerlySerializedAs("m_MaxConnections")] public int maxConnections = 4;

        [Header("Spawn Info")]
        [FormerlySerializedAs("m_PlayerPrefab")] public GameObject playerPrefab;
        [FormerlySerializedAs("m_AutoCreatePlayer")] public bool autoCreatePlayer = true;
        [FormerlySerializedAs("m_PlayerSpawnMethod")] public PlayerSpawnMethod playerSpawnMethod;

        [FormerlySerializedAs("m_SpawnPrefabs"),HideInInspector]
        public List<GameObject> spawnPrefabs = new List<GameObject>();

        public static List<Transform> startPositions = new List<Transform>();

        [NonSerialized]
        public bool clientLoadedScene;

        // only really valid on the server
        public int numPlayers => NetworkServer.connections.Count(kv => kv.Value.playerController != null);

        // runtime data
        // this is used to make sure that all scene changes are initialized by Mirror.
        // Loading a scene manually wont set networkSceneName, so Mirror would still load it again on start.
        public static string networkSceneName = "";
        [NonSerialized]
        public bool isNetworkActive;
        public NetworkClient client;
        static int s_StartPositionIndex;

        public static NetworkManager singleton;

        static AsyncOperation s_LoadingSceneAsync;
        static NetworkConnection s_ClientReadyConnection;

        // this is used to persist network address between scenes.
        static string s_Address;

        // virtual so that inheriting classes' Awake() can call base.Awake() too
        public virtual void Awake()
        {
            Debug.Log("Thank you for using Mirror! https://forum.unity.com/threads/mirror-networking-for-unity-aka-hlapi-community-edition.425437/");

            // Set the networkSceneName to prevent a scene reload
            // if client connection to server fails.
            networkSceneName = offlineScene;

            InitializeSingleton();
        }

        // headless mode detection
        public static bool IsHeadless()
        {
            return SystemInfo.graphicsDeviceType == GraphicsDeviceType.Null;
        }

        void InitializeSingleton()
        {
            if (singleton != null && singleton == this)
            {
                return;
            }

            // do this early
            LogFilter.Debug = showDebugMessages;

            if (dontDestroyOnLoad)
            {
                if (singleton != null)
                {
                    Debug.LogWarning("Multiple NetworkManagers detected in the scene. Only one NetworkManager can exist at a time. The duplicate NetworkManager will be destroyed.");
                    Destroy(gameObject);
                    return;
                }
                if (LogFilter.Debug) Debug.Log("NetworkManager created singleton (DontDestroyOnLoad)");
                singleton = this;
                if (Application.isPlaying) DontDestroyOnLoad(gameObject);
            }
            else
            {
                if (LogFilter.Debug) Debug.Log("NetworkManager created singleton (ForScene)");
                singleton = this;
            }

            // set active transport AFTER setting singleton.
            // so only if we didn't destroy ourselves.
            Transport.activeTransport = transport;

            // persistent network address between scene changes
            if (networkAddress != "")
            {
                s_Address = networkAddress;
            }
            else if (s_Address != "")
            {
                networkAddress = s_Address;
            }
        }

        public virtual void Start()
        {
            // headless mode? then start the server
            // can't do this in Awake because Awake is for initialization.
            // some transports might not be ready until Start.
            //
            // (tick rate is applied in StartServer!)
            if (IsHeadless() && startOnHeadless)
            {
                StartServer();
            }
        }

        // NetworkIdentity.UNetStaticUpdate is called from UnityEngine while LLAPI network is active.
        // if we want TCP then we need to call it manually. probably best from NetworkManager, although this means
        // that we can't use NetworkServer/NetworkClient without a NetworkManager invoking Update anymore.
        //
        // virtual so that inheriting classes' LateUpdate() can call base.LateUpdate() too
        public virtual void LateUpdate()
        {
            // call it while the NetworkManager exists.
            // -> we don't only call while Client/Server.Connected, because then we would stop if disconnected and the
            //    NetworkClient wouldn't receive the last Disconnect event, result in all kinds of issues
            NetworkServer.Update();
            NetworkClient.UpdateClient();
            UpdateScene();
        }

        // When pressing Stop in the Editor, Unity keeps threads alive until we
        // press Start again (which might be a Unity bug).
        // Either way, we should disconnect client & server in OnApplicationQuit
        // so they don't keep running until we press Play again.
        // (this is not a problem in builds)
        //
        // virtual so that inheriting classes' OnApplicationQuit() can call base.OnApplicationQuit() too
        public virtual void OnApplicationQuit()
        {
            Transport.activeTransport.Shutdown();
        }

        // virtual so that inheriting classes' OnValidate() can call base.OnValidate() too
        public virtual void OnValidate()
        {
            // add transport if there is none yet. makes upgrading easier.
            if (transport == null)
            {
                // was a transport added yet? if not, add one
                transport = GetComponent<Transport>();
                if (transport == null)
                {
                    transport = gameObject.AddComponent<TelepathyTransport>();
                    Debug.Log("NetworkManager: added default Transport because there was none yet.");
                }
#if UNITY_EDITOR
                UnityEditor.EditorUtility.SetDirty(gameObject);
#endif
            }

            maxConnections = Mathf.Max(maxConnections, 0); // always >= 0

            if (playerPrefab != null && playerPrefab.GetComponent<NetworkIdentity>() == null)
            {
                Debug.LogError("NetworkManager - playerPrefab must have a NetworkIdentity.");
                playerPrefab = null;
            }
        }

        internal void RegisterServerMessages()
        {
            NetworkServer.RegisterHandler<ConnectMessage>(OnServerConnectInternal);
            NetworkServer.RegisterHandler<DisconnectMessage>(OnServerDisconnectInternal);
            NetworkServer.RegisterHandler<ReadyMessage>(OnServerReadyMessageInternal);
            NetworkServer.RegisterHandler<AddPlayerMessage>(OnServerAddPlayerMessageInternal);
            NetworkServer.RegisterHandler<RemovePlayerMessage>(OnServerRemovePlayerMessageInternal);
            NetworkServer.RegisterHandler<ErrorMessage>(OnServerErrorInternal);
        }

        /// <summary>
        /// This starts a new server.
        /// </summary>
        /// <returns>True if the server was started.</returns>
        public bool StartServer()
        {
            InitializeSingleton();

            if (runInBackground)
                Application.runInBackground = true;

            // set a fixed tick rate instead of updating as often as possible
            // * if not in Editor (it doesn't work in the Editor)
            // * if not in Host mode
#if !UNITY_EDITOR
            if (!NetworkClient.active)
            {
                Application.targetFrameRate = serverTickRate;
                Debug.Log("Server Tick Rate set to: " + Application.targetFrameRate + " Hz.");
            }
#endif

            if (!NetworkServer.Listen(maxConnections))
            {
                Debug.LogError("StartServer listen failed.");
                return false;
            }

            // call OnStartServer AFTER Listen, so that NetworkServer.active is
            // true and we can call NetworkServer.Spawn in OnStartServer
            // overrides.
            // (useful for loading & spawning stuff from database etc.)
            //
            // note: there is no risk of someone connecting after Listen() and
            //       before OnStartServer() because this all runs in one thread
            //       and we don't start processing connects until Update.
            OnStartServer();

            // this must be after Listen(), since that registers the default message handlers
            RegisterServerMessages();

            if (LogFilter.Debug) Debug.Log("NetworkManager StartServer");
            isNetworkActive = true;

            // Only change scene if the requested online scene is not blank, and is not already loaded
            string loadedSceneName = SceneManager.GetSceneAt(0).name;
            if (!string.IsNullOrEmpty(onlineScene) && onlineScene != loadedSceneName && onlineScene != offlineScene)
            {
                ServerChangeScene(onlineScene);
            }
            else
            {
                NetworkServer.SpawnObjects();
            }
            return true;
        }

        internal void RegisterClientMessages(NetworkClient client)
        {
            client.RegisterHandler<ConnectMessage>(OnClientConnectInternal);
            client.RegisterHandler<DisconnectMessage>(OnClientDisconnectInternal);
            client.RegisterHandler<NotReadyMessage>(OnClientNotReadyMessageInternal);
            client.RegisterHandler<ErrorMessage>(OnClientErrorInternal);
            client.RegisterHandler<SceneMessage>(OnClientSceneInternal);

            if (playerPrefab != null)
            {
                ClientScene.RegisterPrefab(playerPrefab);
            }
            for (int i = 0; i < spawnPrefabs.Count; i++)
            {
                GameObject prefab = spawnPrefabs[i];
                if (prefab != null)
                {
                    ClientScene.RegisterPrefab(prefab);
                }
            }
        }
        
        /// <summary>
        /// This starts a new network client.
        /// It uses the networkAddress and networkPort properties as the address to connect to.
        /// </summary>
        /// <returns>The client object created.</returns>
        public NetworkClient StartClient()
        {
            InitializeSingleton();

            if (runInBackground)
                Application.runInBackground = true;

            isNetworkActive = true;

            client = new NetworkClient();

            RegisterClientMessages(client);

            if (string.IsNullOrEmpty(networkAddress))
            {
                Debug.LogError("Must set the Network Address field in the manager");
                return null;
            }
            if (LogFilter.Debug) Debug.Log("NetworkManager StartClient address:" + networkAddress);

            client.Connect(networkAddress);

            OnStartClient(client);
            s_Address = networkAddress;
            return client;
        }

        /// <summary>
        /// This starts a network "host" - a server and client in the same application.
        /// </summary>
        /// <returns>The client object created - this is a "local client".</returns>
        public virtual NetworkClient StartHost()
        {
            OnStartHost();
            if (StartServer())
            {
                NetworkClient localClient = ConnectLocalClient();
                OnStartClient(localClient);
                return localClient;
            }
            return null;
        }

        NetworkClient ConnectLocalClient()
        {
            if (LogFilter.Debug) Debug.Log("NetworkManager StartHost");
            networkAddress = "localhost";
            client = ClientScene.ConnectLocalServer();
            RegisterClientMessages(client);
            return client;
        }

        /// <summary>
        /// This stops both the client and the server that the manager is using.
        /// </summary>
        public void StopHost()
        {
            OnStopHost();

            StopServer();
            StopClient();
        }

        /// <summary>
        /// Stops the server that the manager is using.
        /// </summary>
        public void StopServer()
        {
            if (!NetworkServer.active)
                return;

            OnStopServer();

            if (LogFilter.Debug) Debug.Log("NetworkManager StopServer");
            isNetworkActive = false;
            NetworkServer.Shutdown();
            if (!string.IsNullOrEmpty(offlineScene))
            {
                ServerChangeScene(offlineScene);
            }
            CleanupNetworkIdentities();
        }

        /// <summary>
        /// Stops the client that the manager is using.
        /// </summary>
        public void StopClient()
        {
            OnStopClient();

            if (LogFilter.Debug) Debug.Log("NetworkManager StopClient");
            isNetworkActive = false;
            if (client != null)
            {
                // only shutdown this client, not ALL clients.
                client.Disconnect();
                client.Shutdown();
                client = null;
            }

            ClientScene.DestroyAllClientObjects();
            if (!string.IsNullOrEmpty(offlineScene))
            {
                ClientChangeScene(offlineScene, false);
            }
            CleanupNetworkIdentities();
        }

        /// <summary>
        /// This causes the server to switch scenes and automatically sync the scenes.
        /// </summary>
        /// <param name="newSceneName">The name of the scene to change to.</param>
        public virtual void ServerChangeScene(string newSceneName)
        {
            if (string.IsNullOrEmpty(newSceneName))
            {
                Debug.LogError("ServerChangeScene empty scene name");
                return;
            }

            if (LogFilter.Debug) Debug.Log("ServerChangeScene " + newSceneName);
            NetworkServer.SetAllClientsNotReady();
            networkSceneName = newSceneName;

            s_LoadingSceneAsync = SceneManager.LoadSceneAsync(newSceneName);

            SceneMessage msg = new SceneMessage(networkSceneName);
            NetworkServer.SendToAll(msg);

            s_StartPositionIndex = 0;
            startPositions.Clear();
        }

        void CleanupNetworkIdentities()
        {
            foreach (NetworkIdentity identity in Resources.FindObjectsOfTypeAll<NetworkIdentity>())
            {
                identity.MarkForReset();
            }
        }

        internal void ClientChangeScene(string newSceneName, bool forceReload)
        {
            if (string.IsNullOrEmpty(newSceneName))
            {
                Debug.LogError("ClientChangeScene empty scene name");
                return;
            }

            if (LogFilter.Debug) Debug.Log("ClientChangeScene newSceneName:" + newSceneName + " networkSceneName:" + networkSceneName);

            if (newSceneName == networkSceneName)
            {
                if (!forceReload)
                {
                    FinishLoadScene();
                    return;
                }
            }

            // vis2k: pause message handling while loading scene. otherwise we will process messages and then lose all
            // the state as soon as the load is finishing, causing all kinds of bugs because of missing state.
            // (client may be null after StopClient etc.)
            if (client != null)
            {
                if (LogFilter.Debug) Debug.Log("ClientChangeScene: pausing handlers while scene is loading to avoid data loss after scene was loaded.");
                Transport.activeTransport.enabled = false;
            }

            // Let client prepare for scene change
            OnClientChangeScene(newSceneName);

            s_LoadingSceneAsync = SceneManager.LoadSceneAsync(newSceneName);
            networkSceneName = newSceneName;
        }

        void FinishLoadScene()
        {
            // NOTE: this cannot use NetworkClient.allClients[0] - that client may be for a completely different purpose.

            if (client != null)
            {
                // process queued messages that we received while loading the scene
                if (LogFilter.Debug) Debug.Log("FinishLoadScene: resuming handlers after scene was loading.");
                Transport.activeTransport.enabled = true;

                if (s_ClientReadyConnection != null)
                {
                    clientLoadedScene = true;
                    OnClientConnect(s_ClientReadyConnection);
                    s_ClientReadyConnection = null;
                }
            }
            else
            {
                if (LogFilter.Debug) Debug.Log("FinishLoadScene client is null");
            }

            if (NetworkServer.active)
            {
                NetworkServer.SpawnObjects();
                OnServerSceneChanged(networkSceneName);
            }

            if (IsClientConnected() && client != null)
            {
                RegisterClientMessages(client);
                OnClientSceneChanged(client.connection);
            }
        }

        internal static void UpdateScene()
        {
            if (singleton != null && s_LoadingSceneAsync != null && s_LoadingSceneAsync.isDone)
            {
                if (LogFilter.Debug) Debug.Log("ClientChangeScene done readyCon:" + s_ClientReadyConnection);
                singleton.FinishLoadScene();
                s_LoadingSceneAsync.allowSceneActivation = true;
                s_LoadingSceneAsync = null;
            }
        }

        // virtual so that inheriting classes' OnDestroy() can call base.OnDestroy() too
        public virtual void OnDestroy()
        {
            if (LogFilter.Debug) Debug.Log("NetworkManager destroyed");
        }

        /// <summary>
        /// Register the transform of a game object as a player spawn location.
        /// </summary>
        /// <param name="start">Transform to register.</param>
        public static void RegisterStartPosition(Transform start)
        {
            if (LogFilter.Debug) Debug.Log("RegisterStartPosition: (" + start.gameObject.name + ") " + start.position);
            startPositions.Add(start);
        }

        /// <summary>
        /// Unregisters the transform of a game object as a player spawn location.
        /// </summary>
        /// <param name="start">Transform to unregister.</param>
        public static void UnRegisterStartPosition(Transform start)
        {
            if (LogFilter.Debug) Debug.Log("UnRegisterStartPosition: (" + start.gameObject.name + ") " + start.position);
            startPositions.Remove(start);
        }

        /// <summary>
        /// This checks if the NetworkManager has a client and that it is connected to the server.
        /// </summary>
        /// <returns>True if the NetworkManagers client is connected to a server.</returns>
        public bool IsClientConnected()
        {
            return client != null && client.isConnected;
        }

        /// <summary>
        /// Shuts down the NetworkManager completely and destroys the singleton.
        /// </summary>
        // this is the only way to clear the singleton, so another instance can be created.
        public static void Shutdown()
        {
            if (singleton == null)
                return;

            startPositions.Clear();
            s_StartPositionIndex = 0;
            s_ClientReadyConnection = null;

            singleton.StopHost();
            singleton = null;
        }

        #region Server Internal Message Handlers
        internal void OnServerConnectInternal(NetworkConnection conn, ConnectMessage connectMsg)
        {
            if (LogFilter.Debug) Debug.Log("NetworkManager.OnServerConnectInternal");

            if (networkSceneName != "" && networkSceneName != offlineScene)
            {
                SceneMessage msg = new SceneMessage(networkSceneName);
                conn.Send(msg);
            }

            OnServerConnect(conn);
        }

        internal void OnServerDisconnectInternal(NetworkConnection conn, DisconnectMessage msg)
        {
            if (LogFilter.Debug) Debug.Log("NetworkManager.OnServerDisconnectInternal");
            OnServerDisconnect(conn);
        }

        internal void OnServerReadyMessageInternal(NetworkConnection conn, ReadyMessage msg)
        {
            if (LogFilter.Debug) Debug.Log("NetworkManager.OnServerReadyMessageInternal");
            OnServerReady(conn);
        }

        internal void OnServerAddPlayerMessageInternal(NetworkConnection conn, AddPlayerMessage msg)
        {
            if (LogFilter.Debug) Debug.Log("NetworkManager.OnServerAddPlayerMessageInternal");

            OnServerAddPlayer(conn, msg);
        }

        internal void OnServerRemovePlayerMessageInternal(NetworkConnection conn, RemovePlayerMessage msg)
        {
            if (LogFilter.Debug) Debug.Log("NetworkManager.OnServerRemovePlayerMessageInternal");

            if (conn.playerController != null)
            {
                OnServerRemovePlayer(conn, conn.playerController);
                conn.RemovePlayerController();
            }
        }

        internal void OnServerErrorInternal(NetworkConnection conn, ErrorMessage msg)
        {
            if (LogFilter.Debug) Debug.Log("NetworkManager.OnServerErrorInternal");
            OnServerError(conn, msg.value);
        }
        #endregion

        #region Client Internal Message Handlers
        internal void OnClientConnectInternal(NetworkConnection conn, ConnectMessage message)
        {
            if (LogFilter.Debug) Debug.Log("NetworkManager.OnClientConnectInternal");

            string loadedSceneName = SceneManager.GetActiveScene().name;
            if (string.IsNullOrEmpty(onlineScene) || onlineScene == offlineScene || loadedSceneName == onlineScene)
            {
                clientLoadedScene = false;
                OnClientConnect(conn);
            }
            else
            {
                // will wait for scene id to come from the server.
                s_ClientReadyConnection = conn;
            }
        }

        internal void OnClientDisconnectInternal(NetworkConnection conn, DisconnectMessage msg)
        {
            if (LogFilter.Debug) Debug.Log("NetworkManager.OnClientDisconnectInternal");
            OnClientDisconnect(conn);
        }

        internal void OnClientNotReadyMessageInternal(NetworkConnection conn, NotReadyMessage msg)
        {
            if (LogFilter.Debug) Debug.Log("NetworkManager.OnClientNotReadyMessageInternal");

            ClientScene.ready = false;
            OnClientNotReady(conn);

            // NOTE: s_ClientReadyConnection is not set here! don't want OnClientConnect to be invoked again after scene changes.
        }

        internal void OnClientErrorInternal(NetworkConnection conn, ErrorMessage msg)
        {
            if (LogFilter.Debug) Debug.Log("NetworkManager:OnClientErrorInternal");
            OnClientError(conn, msg.value);
        }

        internal void OnClientSceneInternal(NetworkConnection conn, SceneMessage msg)
        {
            if (LogFilter.Debug) Debug.Log("NetworkManager.OnClientSceneInternal");

            string newSceneName = msg.value;

            if (IsClientConnected() && !NetworkServer.active)
            {
                ClientChangeScene(newSceneName, true);
            }
        }
        #endregion

        #region Server System Callbacks
        
        /// <summary>
        /// Called on the server when a new client connects.
        /// </summary>
        /// <param name="conn">Connection from client.</param>
        public virtual void OnServerConnect(NetworkConnection conn) {}

        /// <summary>
        /// Called on the server when a client disconnects.
        /// </summary>
        /// <param name="conn">Connection from client.</param>
        public virtual void OnServerDisconnect(NetworkConnection conn)
        {
            NetworkServer.DestroyPlayerForConnection(conn);
            if (LogFilter.Debug) Debug.Log("OnServerDisconnect: Client disconnected.");
        }

        /// <summary>
        /// Called on the server when a client is ready.
        /// </summary>
        /// <param name="conn">Connection from client.</param>
        public virtual void OnServerReady(NetworkConnection conn)
        {
            if (conn.playerController == null)
            {
                // this is now allowed (was not for a while)
                if (LogFilter.Debug) Debug.Log("Ready with no player object");
            }
            NetworkServer.SetClientReady(conn);
        }

<<<<<<< HEAD
        /// <summary>
        /// Called on the server when a client adds a new player with ClientScene.AddPlayer.
        /// </summary>
        /// <param name="conn">Connection from client.</param>
        /// <param name="extraMessageReader">The message.  You can get extraMessage.value for the byte[] passed by the client</param>
=======
        [Obsolete("Use OnServerAddPlayer(NetworkConnection conn, AddPlayerMessage extraMessage) instead")]
        public virtual void OnServerAddPlayer(NetworkConnection conn, NetworkMessage extraMessage)
        {
            OnServerAddPlayerInternal(conn);
        }

>>>>>>> 7488cb4d
        public virtual void OnServerAddPlayer(NetworkConnection conn, AddPlayerMessage extraMessage)
        {
            OnServerAddPlayerInternal(conn);
        }

        [Obsolete("Use OnServerAddPlayer(NetworkConnection conn, AddPlayerMessage extraMessage) instead")]
        public virtual void OnServerAddPlayer(NetworkConnection conn)
        {
            OnServerAddPlayerInternal(conn);
        }

        void OnServerAddPlayerInternal(NetworkConnection conn)
        {
            if (playerPrefab == null)
            {
                Debug.LogError("The PlayerPrefab is empty on the NetworkManager. Please setup a PlayerPrefab object.");
                return;
            }

            if (playerPrefab.GetComponent<NetworkIdentity>() == null)
            {
                Debug.LogError("The PlayerPrefab does not have a NetworkIdentity. Please add a NetworkIdentity to the player prefab.");
                return;
            }

            if (conn.playerController != null)
            {
                Debug.LogError("There is already a player for this connections.");
                return;
            }

            Transform startPos = GetStartPosition();
            GameObject player = startPos != null
                ? Instantiate(playerPrefab, startPos.position, startPos.rotation)
                : Instantiate(playerPrefab, Vector3.zero, Quaternion.identity);

            NetworkServer.AddPlayerForConnection(conn, player);
        }

        /// <summary>
        /// This finds a spawn position based on NetworkStartPosition objects in the Scene.
        /// </summary>
        /// <returns>Returns the transform to spawn a player at, or null.</returns>
        public Transform GetStartPosition()
        {
            // first remove any dead transforms
            startPositions.RemoveAll(t => t == null);

            if (playerSpawnMethod == PlayerSpawnMethod.Random && startPositions.Count > 0)
            {
                // try to spawn at a random start location
                int index = UnityEngine.Random.Range(0, startPositions.Count);
                return startPositions[index];
            }
            if (playerSpawnMethod == PlayerSpawnMethod.RoundRobin && startPositions.Count > 0)
            {
                if (s_StartPositionIndex >= startPositions.Count)
                {
                    s_StartPositionIndex = 0;
                }

                Transform startPos = startPositions[s_StartPositionIndex];
                s_StartPositionIndex += 1;
                return startPos;
            }
            return null;
        }

        /// <summary>
        /// Called on the server when a client removes a player.
        /// </summary>
        /// <param name="conn">The connection to remove the player from.</param>
        /// <param name="player">The player controller to remove.</param>
        public virtual void OnServerRemovePlayer(NetworkConnection conn, NetworkIdentity player)
        {
            if (player.gameObject != null)
            {
                NetworkServer.Destroy(player.gameObject);
            }
        }

        public virtual void OnServerError(NetworkConnection conn, int errorCode) {}

        public virtual void OnServerSceneChanged(string sceneName) {}
        #endregion

        #region Client System Callbacks
        public virtual void OnClientConnect(NetworkConnection conn)
        {
            if (!clientLoadedScene)
            {
                // Ready/AddPlayer is usually triggered by a scene load completing. if no scene was loaded, then Ready/AddPlayer it here instead.
                ClientScene.Ready(conn);
                if (autoCreatePlayer)
                {
                    ClientScene.AddPlayer();
                }
            }
        }

        /// <summary>
        /// Called on clients when disconnected from a server.
        /// </summary>
        /// <param name="conn">Connection to the server.</param>
        public virtual void OnClientDisconnect(NetworkConnection conn)
        {
            StopClient();
        }

        public virtual void OnClientError(NetworkConnection conn, int errorCode) {}

        public virtual void OnClientNotReady(NetworkConnection conn) {}

        // Called from ClientChangeScene immediately before SceneManager.LoadSceneAsync is executed
        // This allows client to do work / cleanup / prep before the scene changes.
        public virtual void OnClientChangeScene(string newSceneName) {}

        /// <summary>
        /// Called on clients when a scene has completley loaded, when the scene load was initiated by the server.
        /// </summary>
        /// <param name="conn">	The network connection that the scene change message arrived on.</param>
        public virtual void OnClientSceneChanged(NetworkConnection conn)
        {
            // always become ready.
            ClientScene.Ready(conn);

            // vis2k: replaced all this weird code with something more simple
            if (autoCreatePlayer)
            {
                // add player if existing one is null
                if (ClientScene.localPlayer == null)
                {
                    ClientScene.AddPlayer();
                }
            }
        }
        #endregion

        #region Start & Stop callbacks
        // Since there are multiple versions of StartServer, StartClient and StartHost, to reliably customize
        // their functionality, users would need override all the versions. Instead these callbacks are invoked
        // from all versions, so users only need to implement this one case.

        /// <summary>Called when the host is started.</summary>
        public virtual void OnStartHost() {}
        /// <summary>Called when the server is started - including when a host is started.</summary>
        public virtual void OnStartServer() {}
        /// <summary>Called when the client is started.</summary>
        public virtual void OnStartClient(NetworkClient client) {}
        /// <summary>Called when the server is stopped - including when a host is stopped.</summary>
        public virtual void OnStopServer() {}
        /// <summary>Called when the client is stopped.</summary>
        public virtual void OnStopClient() {}
        /// <summary>Called when the host is stopped.</summary>
        public virtual void OnStopHost() {}
        #endregion
    }
}<|MERGE_RESOLUTION|>--- conflicted
+++ resolved
@@ -704,20 +704,17 @@
             NetworkServer.SetClientReady(conn);
         }
 
-<<<<<<< HEAD
+        [Obsolete("Use OnServerAddPlayer(NetworkConnection conn, AddPlayerMessage extraMessage) instead")]
+        public virtual void OnServerAddPlayer(NetworkConnection conn, NetworkMessage extraMessage)
+        {
+            OnServerAddPlayerInternal(conn);
+        }
+
         /// <summary>
         /// Called on the server when a client adds a new player with ClientScene.AddPlayer.
         /// </summary>
         /// <param name="conn">Connection from client.</param>
         /// <param name="extraMessageReader">The message.  You can get extraMessage.value for the byte[] passed by the client</param>
-=======
-        [Obsolete("Use OnServerAddPlayer(NetworkConnection conn, AddPlayerMessage extraMessage) instead")]
-        public virtual void OnServerAddPlayer(NetworkConnection conn, NetworkMessage extraMessage)
-        {
-            OnServerAddPlayerInternal(conn);
-        }
-
->>>>>>> 7488cb4d
         public virtual void OnServerAddPlayer(NetworkConnection conn, AddPlayerMessage extraMessage)
         {
             OnServerAddPlayerInternal(conn);
