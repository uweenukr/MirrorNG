--- conflicted
+++ resolved
@@ -60,24 +60,12 @@
 
         public readonly Dictionary<uint, NetworkIdentity> spawned = new Dictionary<uint, NetworkIdentity>();
 
-<<<<<<< HEAD
         // just a cached memory area where we can collect connections
         // for broadcasting messages
         private static readonly List<NetworkConnection> connectionsCache = new List<NetworkConnection>();
 
         // Time kept in this server
         public readonly NetworkTime Time = new NetworkTime();
-=======
-        // Deprecated 02/23/2020
-        /// <summary>
-        /// Reset the NetworkServer singleton.
-        /// </summary>
-        [Obsolete("NetworkServer.Reset was used to reset the singleton, but all it does is set active to false ever since we made NetworkServer static. Use StopServer to stop the server, or Shutdown to fully reset the server.")]
-        public static void Reset()
-        {
-            active = false;
-        }
->>>>>>> c8ebc502
 
         /// <summary>
         /// This shuts down the server and disconnects all clients.
@@ -239,10 +227,6 @@
                 NetworkConnection.Send(identity.observers, msg, channelId);
         }
 
-<<<<<<< HEAD
-        // Deprecated 03/03/2019
-=======
->>>>>>> c8ebc502
         /// <summary>
         /// Send a message structure with the given type number to all connected clients.
         /// <para>This applies to clients that are ready and not-ready.</para>
@@ -254,43 +238,7 @@
         public bool SendToAll<T>(T msg, int channelId = Channels.DefaultReliable) where T : IMessageBase
         {
             if (LogFilter.Debug) Debug.Log("Server.SendToAll id:" + typeof(T));
-<<<<<<< HEAD
             return NetworkConnection.Send(connections.Values, msg, channelId);
-=======
-
-            // get writer from pool
-            using (PooledNetworkWriter writer = NetworkWriterPool.GetWriter())
-            {
-                // pack message only once
-                MessagePacker.Pack(msg, writer);
-                ArraySegment<byte> segment = writer.ToArraySegment();
-
-                // filter and then send to all internet connections at once
-                // -> makes code more complicated, but is HIGHLY worth it to
-                //    avoid allocations, allow for multicast, etc.
-                connectionIdsCache.Clear();
-                bool result = true;
-                foreach (KeyValuePair<int, NetworkConnectionToClient> kvp in connections)
-                {
-                    // use local connection directly because it doesn't send via transport
-                    if (kvp.Value is ULocalConnectionToClient)
-                        result &= kvp.Value.Send(segment);
-                    // gather all internet connections
-                    else
-                        connectionIdsCache.Add(kvp.Key);
-                }
-
-                // send to all internet connections at once
-                if (connectionIdsCache.Count > 0)
-                {
-                    result &= NetworkConnectionToClient.Send(connectionIdsCache, segment, channelId);
-                }
-
-                NetworkDiagnostics.OnSend(msg, channelId, segment.Count, connections.Count);
-
-                return result;
-            }
->>>>>>> c8ebc502
         }
 
         /// <summary>
@@ -474,10 +422,6 @@
             Debug.LogException(exception);
         }
 
-<<<<<<< HEAD
-        // Deprecated 03/03/2019
-=======
->>>>>>> c8ebc502
         /// <summary>
         /// Register a handler for a particular message type.
         /// <para>There are several system message types which you can add handlers for. You can also add your own message types.</para>
@@ -507,10 +451,6 @@
             RegisterHandler<T>((_, value) => { handler(value); }, requireAuthentication);
         }
 
-<<<<<<< HEAD
-        // Deprecated 03/03/2019
-=======
->>>>>>> c8ebc502
         /// <summary>
         /// Unregisters a handler for a particular message type.
         /// </summary>
@@ -529,10 +469,6 @@
             handlers.Clear();
         }
 
-<<<<<<< HEAD
-        // Deprecated 03/03/2019
-=======
->>>>>>> c8ebc502
         /// <summary>
         /// send this message to the player only
         /// </summary>
@@ -988,10 +924,6 @@
             return true;
         }
 
-<<<<<<< HEAD
-=======
-        // Deprecated 11/23/2019
->>>>>>> c8ebc502
         /// <summary>
         /// This spawns an object like NetworkServer.Spawn() but also assigns Client Authority to the specified client.
         /// <para>This is the same as calling NetworkIdentity.AssignClientAuthority on the spawned object.</para>
@@ -1117,11 +1049,7 @@
             }
         }
 
-<<<<<<< HEAD
         internal bool ValidateSceneObject(NetworkIdentity identity)
-=======
-        internal static bool ValidateSceneObject(NetworkIdentity identity)
->>>>>>> c8ebc502
         {
             if (identity.gameObject.hideFlags == HideFlags.NotEditable ||
                 identity.gameObject.hideFlags == HideFlags.HideAndDontSave)
