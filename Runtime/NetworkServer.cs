--- conflicted
+++ resolved
@@ -230,33 +230,18 @@
             if (identity != null && identity.observers != null)
             {
                 // get writer from pool
-<<<<<<< HEAD
-                NetworkWriter writer = NetworkWriterPool.GetWriter();
-
-                // pack message into byte[] once
-                MessagePacker.Pack(msg, writer);
-                var segment = writer.ToArraySegment();
-
-                // filter and then send to all internet connections at once
-                // -> makes code more complicated, but is HIGHLY worth it to
-                //    avoid allocations, allow for multicast, etc.
-                connectionIdsCache.Clear();
-                bool result = true;
-                foreach (KeyValuePair<int, NetworkConnection> kvp in identity.observers)
-=======
                 using (PooledNetworkWriter writer = NetworkWriterPool.GetWriter())
->>>>>>> 906fd238
                 {
                     // pack message into byte[] once
                     MessagePacker.Pack(msg, writer);
-                    ArraySegment<byte> segment = writer.ToArraySegment();
+                    var segment = writer.ToArraySegment();
 
                     // filter and then send to all internet connections at once
                     // -> makes code more complicated, but is HIGHLY worth it to
                     //    avoid allocations, allow for multicast, etc.
                     connectionIdsCache.Clear();
                     bool result = true;
-                    foreach (KeyValuePair<int, NetworkConnection> kvp in identity.observers)
+                    foreach (var kvp in identity.observers)
                     {
                         // use local connection directly because it doesn't send via transport
                         if (kvp.Value is ULocalConnectionToClient)
@@ -291,22 +276,7 @@
             if (LogFilter.Debug) Debug.Log("Server.SendToAll id:" + typeof(T));
 
             // get writer from pool
-<<<<<<< HEAD
-            NetworkWriter writer = NetworkWriterPool.GetWriter();
-
-            // pack message only once
-            MessagePacker.Pack(msg, writer);
-            var segment = writer.ToArraySegment();
-
-            // filter and then send to all internet connections at once
-            // -> makes code more complicated, but is HIGHLY worth it to
-            //    avoid allocations, allow for multicast, etc.
-            connectionIdsCache.Clear();
-            bool result = true;
-            foreach (KeyValuePair<int, NetworkConnectionToClient> kvp in connections)
-=======
             using (PooledNetworkWriter writer = NetworkWriterPool.GetWriter())
->>>>>>> 906fd238
             {
                 // pack message only once
                 MessagePacker.Pack(msg, writer);
@@ -354,23 +324,7 @@
             if (identity != null && identity.observers != null)
             {
                 // get writer from pool
-<<<<<<< HEAD
-                NetworkWriter writer = NetworkWriterPool.GetWriter();
-
-                // pack message only once
-                MessagePacker.Pack(msg, writer);
-                var segment = writer.ToArraySegment();
-
-                // filter and then send to all internet connections at once
-                // -> makes code more complicated, but is HIGHLY worth it to
-                //    avoid allocations, allow for multicast, etc.
-                connectionIdsCache.Clear();
-                bool result = true;
-                int count = 0;
-                foreach (KeyValuePair<int, NetworkConnection> kvp in identity.observers)
-=======
                 using (PooledNetworkWriter writer = NetworkWriterPool.GetWriter())
->>>>>>> 906fd238
                 {
                     // pack message only once
                     MessagePacker.Pack(msg, writer);
@@ -562,32 +516,6 @@
 
         // Deprecated 03/03/2019
         /// <summary>
-<<<<<<< HEAD
-=======
-        /// Obsolete: Use <see cref="RegisterHandler{T}(Action{NetworkConnection, T}, bool)"/> instead.
-        /// </summary>
-        [EditorBrowsable(EditorBrowsableState.Never), Obsolete("Use RegisterHandler<T>(Action<NetworkConnection, T>, bool) instead.")]
-        public static void RegisterHandler(int msgType, NetworkMessageDelegate handler)
-        {
-            if (handlers.ContainsKey(msgType))
-            {
-                if (LogFilter.Debug) Debug.Log("NetworkServer.RegisterHandler replacing " + msgType);
-            }
-            handlers[msgType] = handler;
-        }
-
-        // Deprecated 03/03/2019
-        /// <summary>
-        /// Obsolete: Use <see cref="RegisterHandler{T}(Action{NetworkConnection, T}, bool)"/> instead.
-        /// </summary>
-        [EditorBrowsable(EditorBrowsableState.Never), Obsolete("Use RegisterHandler<T>(Action<NetworkConnection, T>, bool) instead.")]
-        public static void RegisterHandler(MsgType msgType, NetworkMessageDelegate handler)
-        {
-            RegisterHandler((int)msgType, handler);
-        }
-
-        /// <summary>
->>>>>>> 906fd238
         /// Register a handler for a particular message type.
         /// <para>There are several system message types which you can add handlers for. You can also add your own message types.</para>
         /// </summary>
@@ -618,28 +546,6 @@
 
         // Deprecated 03/03/2019
         /// <summary>
-<<<<<<< HEAD
-=======
-        /// Obsolete: Use <see cref="UnregisterHandler{T}"/> instead.
-        /// </summary>
-        [EditorBrowsable(EditorBrowsableState.Never), Obsolete("Use UnregisterHandler<T> instead.")]
-        public static void UnregisterHandler(int msgType)
-        {
-            handlers.Remove(msgType);
-        }
-
-        // Deprecated 03/03/2019
-        /// <summary>
-        /// Obsolete: Use <see cref="UnregisterHandler{T}"/> instead.
-        /// </summary>
-        [EditorBrowsable(EditorBrowsableState.Never), Obsolete("Use UnregisterHandler<T> instead.")]
-        public static void UnregisterHandler(MsgType msgType)
-        {
-            UnregisterHandler((int)msgType);
-        }
-
-        /// <summary>
->>>>>>> 906fd238
         /// Unregisters a handler for a particular message type.
         /// </summary>
         /// <typeparam name="T">Message type</typeparam>
@@ -659,55 +565,6 @@
 
         // Deprecated 03/03/2019
         /// <summary>
-<<<<<<< HEAD
-=======
-        /// Obsolete: Use <see cref="NetworkConnection.Send{T}(T msg, int channelId = Channels.DefaultReliable)"/> instead.
-        /// </summary>
-        [EditorBrowsable(EditorBrowsableState.Never), Obsolete("Use NetworkConnection.Send<T>(msg) instead.")]
-        public static void SendToClient(int connectionId, int msgType, MessageBase msg)
-        {
-            if (connections.TryGetValue(connectionId, out NetworkConnectionToClient conn))
-            {
-                conn.Send(msgType, msg);
-                return;
-            }
-            Debug.LogError("Failed to send message to connection ID '" + connectionId + ", not found in connection list");
-        }
-
-        // Deprecated 10/22/2019
-        /// <summary>
-        /// Obsolete: Use <see cref="NetworkConnection.Send{T}(T msg, int channelId = Channels.DefaultReliable)"/> instead.
-        /// </summary>
-        [EditorBrowsable(EditorBrowsableState.Never), Obsolete("Use connection.Send(msg) instead")]
-        public static void SendToClient<T>(int connectionId, T msg) where T : IMessageBase
-        {
-            if (connections.TryGetValue(connectionId, out NetworkConnectionToClient conn))
-            {
-                conn.Send(msg);
-                return;
-            }
-            Debug.LogError("Failed to send message to connection ID '" + connectionId + ", not found in connection list");
-        }
-
-        // Deprecated 03/03/2019
-        /// <summary>
-        /// Obsolete: Use <see cref="SendToClientOfPlayer{T}(NetworkIdentity, T)"/> instead.
-        /// </summary>
-        [EditorBrowsable(EditorBrowsableState.Never), Obsolete("Use SendToClientOfPlayer<T> instead.")]
-        public static void SendToClientOfPlayer(NetworkIdentity identity, int msgType, MessageBase msg)
-        {
-            if (identity != null)
-            {
-                identity.connectionToClient.Send(msgType, msg);
-            }
-            else
-            {
-                Debug.LogError("SendToClientOfPlayer: player has no NetworkIdentity: " + identity.name);
-            }
-        }
-
-        /// <summary>
->>>>>>> 906fd238
         /// send this message to the player only
         /// </summary>
         /// <typeparam name="T">Message type</typeparam>
@@ -1087,38 +944,11 @@
             if (LogFilter.Debug) Debug.Log("Server SendSpawnMessage: name=" + identity.name + " sceneId=" + identity.sceneId.ToString("X") + " netid=" + identity.netId); // for easier debugging
 
             // one writer for owner, one for observers
-<<<<<<< HEAD
-            NetworkWriter ownerWriter = NetworkWriterPool.GetWriter();
-            NetworkWriter observersWriter = NetworkWriterPool.GetWriter();
-
-            // serialize all components with initialState = true
-            // (can be null if has none)
-            identity.OnSerializeAllSafely(true, ownerWriter, out int ownerWritten, observersWriter, out int observersWritten);
-
-            // convert to ArraySegment to avoid reader allocations
-            // (need to handle null case too)
-            ArraySegment<byte> ownerSegment = ownerWritten > 0 ? ownerWriter.ToArraySegment() : default;
-            ArraySegment<byte> observersSegment = observersWritten > 0 ? observersWriter.ToArraySegment() : default;
-
-            var msg = new SpawnMessage
-            {
-                netId = identity.netId,
-                isLocalPlayer = conn?.identity == identity,
-                isOwner = identity.connectionToClient == conn && conn != null,
-                sceneId = identity.sceneId,
-                assetId = identity.assetId,
-                // use local values for VR support
-                position = identity.transform.localPosition,
-                rotation = identity.transform.localRotation,
-                scale = identity.transform.localScale
-            };
-=======
             using (PooledNetworkWriter ownerWriter = NetworkWriterPool.GetWriter(), observersWriter = NetworkWriterPool.GetWriter())
             {
                 // serialize all components with initialState = true
                 // (can be null if has none)
                 identity.OnSerializeAllSafely(true, ownerWriter, out int ownerWritten, observersWriter, out int observersWritten);
->>>>>>> 906fd238
 
                 // convert to ArraySegment to avoid reader allocations
                 // (need to handle null case too)
@@ -1189,22 +1019,7 @@
             return true;
         }
 
-        // Deprecated 11/23/2019
-        /// <summary>
-<<<<<<< HEAD
-=======
-        /// Obsolete: Use <see cref="Spawn(GameObject, GameObject)"/> instead.
-        /// </summary>
-        [EditorBrowsable(EditorBrowsableState.Never), Obsolete("Use Spawn(GameObject, GameObject) instead.")]
-        public static bool SpawnWithClientAuthority(GameObject obj, GameObject player)
-        {
-            Spawn(obj, player);
-            return true;
-        }
-
-        // Deprecated 11/23/2019
-        /// <summary>
->>>>>>> 906fd238
+        /// <summary>
         /// This spawns an object like NetworkServer.Spawn() but also assigns Client Authority to the specified client.
         /// <para>This is the same as calling NetworkIdentity.AssignClientAuthority on the spawned object.</para>
         /// </summary>
@@ -1228,32 +1043,7 @@
             Spawn(obj, identity.connectionToClient);
         }
 
-        // Deprecated 11/23/2019
-        /// <summary>
-<<<<<<< HEAD
-=======
-        /// Use <see cref="Spawn(GameObject, NetworkConnection)"/> instead
-        /// </summary>
-        [EditorBrowsable(EditorBrowsableState.Never), Obsolete("Use Spawn(obj, connection) instead")]
-        public static bool SpawnWithClientAuthority(GameObject obj, NetworkConnection ownerConnection)
-        {
-            Spawn(obj, ownerConnection);
-            return true;
-        }
-
-        // Deprecated 11/23/2019
-        /// <summary>
-        /// Use <see cref="Spawn(GameObject, Guid, NetworkConnection)"/> instead
-        /// </summary>
-        [EditorBrowsable(EditorBrowsableState.Never), Obsolete("Use Spawn(obj, assetId, connection) instead")]
-        public static bool SpawnWithClientAuthority(GameObject obj, Guid assetId, NetworkConnection ownerConnection)
-        {
-            Spawn(obj, assetId, ownerConnection);
-            return true;
-        }
-
-        /// <summary>
->>>>>>> 906fd238
+        /// <summary>
         /// This spawns an object like NetworkServer.Spawn() but also assigns Client Authority to the specified client.
         /// <para>This is the same as calling NetworkIdentity.AssignClientAuthority on the spawned object.</para>
         /// </summary>
@@ -1354,25 +1144,7 @@
             }
         }
 
-<<<<<<< HEAD
         bool ValidateSceneObject(NetworkIdentity identity)
-=======
-        // Deprecated 01/15/2019
-        /// <summary>
-        /// Obsolete: Use <see cref="NetworkIdentity.spawned"/> instead.
-        /// </summary>
-        [EditorBrowsable(EditorBrowsableState.Never), Obsolete("Use NetworkIdentity.spawned[netId] instead.")]
-        public static GameObject FindLocalObject(uint netId)
-        {
-            if (NetworkIdentity.spawned.TryGetValue(netId, out NetworkIdentity identity))
-            {
-                return identity.gameObject;
-            }
-            return null;
-        }
-
-        static bool ValidateSceneObject(NetworkIdentity identity)
->>>>>>> 906fd238
         {
             if (identity.gameObject.hideFlags == HideFlags.NotEditable || identity.gameObject.hideFlags == HideFlags.HideAndDontSave)
                 return false;
