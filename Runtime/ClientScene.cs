--- conflicted
+++ resolved
@@ -420,22 +420,6 @@
             NetworkIdentity.spawned.Clear();
         }
 
-<<<<<<< HEAD
-=======
-        /// <summary>
-        /// Obsolete: Use NetworkIdentity.spawned[netId] instead.
-        /// </summary>
-        [EditorBrowsable(EditorBrowsableState.Never), Obsolete("Use NetworkIdentity.spawned[netId] instead.")]
-        public static GameObject FindLocalObject(uint netId)
-        {
-            if (NetworkIdentity.spawned.TryGetValue(netId, out NetworkIdentity identity))
-            {
-                return identity.gameObject;
-            }
-            return null;
-        }
-
->>>>>>> 3de436ba
         static void ApplySpawnPayload(NetworkIdentity identity, Vector3 position, Quaternion rotation, Vector3 scale, ArraySegment<byte> payload, uint netId)
         {
             if (!identity.gameObject.activeSelf)
