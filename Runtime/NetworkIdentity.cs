using System;
using System.Collections.Generic;
using System.ComponentModel;
using System.Security.Cryptography;
using UnityEngine;
using UnityEngine.Serialization;
#if UNITY_EDITOR
using UnityEditor;
#if UNITY_2018_3_OR_NEWER
using UnityEditor.Experimental.SceneManagement;
#endif
#endif

namespace Mirror
{
    /// <summary>
    /// The NetworkIdentity identifies objects across the network, between server and clients. Its primary data is a NetworkInstanceId which is allocated by the server and then set on clients. This is used in network communications to be able to lookup game objects on different machines.
    /// </summary>
    /// <remarks>
    /// <para>The NetworkIdentity is used to synchronize information in the object with the network. Only the server should create instances of objects which have NetworkIdentity as otherwise they will not be properly connected to the system.</para>
    /// <para>For complex objects with a hierarchy of subcomponents, the NetworkIdentity must be on the root of the hierarchy. It is not supported to have multiple NetworkIdentity components on subcomponents of a hierarchy.</para>
    /// <para>NetworkBehaviour scripts require a NetworkIdentity on the game object to be able to function.</para>
    /// <para>The NetworkIdentity manages the dirty state of the NetworkBehaviours of the object. When it discovers that NetworkBehaviours are dirty, it causes an update packet to be created and sent to clients.</para>
    /// <para>The flow for serialization updates managed by the NetworkIdentity is:</para>
    /// <para>* Each NetworkBehaviour has a dirty mask. This mask is available inside OnSerialize as syncVarDirtyBits</para>
    /// <para>* Each SyncVar in a NetworkBehaviour script is assigned a bit in the dirty mask.</para>
    /// <para>* Changing the value of SyncVars causes the bit for that SyncVar to be set in the dirty mask</para>
    /// <para>* Alternatively, calling SetDirtyBit() writes directly to the dirty mask</para>
    /// <para>* NetworkIdentity objects are checked on the server as part of it&apos;s update loop</para>
    /// <para>* If any NetworkBehaviours on a NetworkIdentity are dirty, then an UpdateVars packet is created for that object</para>
    /// <para>* The UpdateVars packet is populated by calling OnSerialize on each NetworkBehaviour on the object</para>
    /// <para>* NetworkBehaviours that are NOT dirty write a zero to the packet for their dirty bits</para>
    /// <para>* NetworkBehaviours that are dirty write their dirty mask, then the values for the SyncVars that have changed</para>
    /// <para>* If OnSerialize returns true for a NetworkBehaviour, the dirty mask is reset for that NetworkBehaviour, so it will not send again until its value changes.</para>
    /// <para>* The UpdateVars packet is sent to ready clients that are observing the object</para>
    /// <para>On the client:</para>
    /// <para>* an UpdateVars packet is received for an object</para>
    /// <para>* The OnDeserialize function is called for each NetworkBehaviour script on the object</para>
    /// <para>* Each NetworkBehaviour script on the object reads a dirty mask.</para>
    /// <para>* If the dirty mask for a NetworkBehaviour is zero, the OnDeserialize functions returns without reading any more</para>
    /// <para>* If the dirty mask is non-zero value, then the OnDeserialize function reads the values for the SyncVars that correspond to the dirty bits that are set</para>
    /// <para>* If there are SyncVar hook functions, those are invoked with the value read from the stream.</para>
    /// </remarks>
    [ExecuteInEditMode]
    [DisallowMultipleComponent]
    [AddComponentMenu("Network/NetworkIdentity")]
    [HelpURL("https://mirror-networking.com/docs/Components/NetworkIdentity.html")]
    public sealed class NetworkIdentity : MonoBehaviour
    {
        // configuration
        NetworkBehaviour[] networkBehavioursCache;

        // member used to mark a identity for future reset
        // check MarkForReset for more information.
        bool reset;

        /// <summary>
        /// Returns true if running as a client and this object was spawned by a server.
        /// </summary>
        public bool isClient => client != null && client.active && netId != 0 && !serverOnly;

        /// <summary>
        /// Returns true if NetworkServer.active and server is not stopped.
        /// </summary>
        public bool isServer => server != null && server.active && netId != 0;

        /// <summary>
        /// This returns true if this object is the one that represents the player on the local machine.
        /// <para>This is set when the server has spawned an object for this particular client.</para>
        /// </summary>
        public bool isLocalPlayer => ClientScene.localPlayer == this;

        /// <summary>
        /// This returns true if this object is the authoritative player object on the client.
        /// <para>This value is determined at runtime. For most objects, authority is held by the server.</para>
        /// <para>For objects that had their authority set by AssignClientAuthority on the server, this will be true on the client that owns the object. NOT on other clients.</para>
        /// </summary>
        public bool hasAuthority { get; internal set; }

        /// <summary>
        /// The set of network connections (players) that can see this object.
        /// <para>null until OnStartServer was called. this is necessary for SendTo* to work properly in server-only mode.</para>
        /// </summary>
        public Dictionary<int, NetworkConnection> observers;

        /// <summary>
        /// Unique identifier for this particular object instance, used for tracking objects between networked clients and the server.
        /// <para>This is a unique identifier for this particular GameObject instance. Use it to track GameObjects between networked clients and the server.</para>
        /// </summary>
        public uint netId { get; internal set; }

        /// <summary>
        /// A unique identifier for NetworkIdentity objects within a scene.
        /// <para>This is used for spawning scene objects on clients.</para>
        /// </summary>
        // persistent scene id <sceneHash/32,sceneId/32> (see AssignSceneID comments)
        [FormerlySerializedAs("m_SceneId"), HideInInspector]
        public ulong sceneId;

        /// <summary>
        /// Flag to make this object only exist when the game is running as a server (or host).
        /// </summary>
        [FormerlySerializedAs("m_ServerOnly")]
        public bool serverOnly;

        /// <summary>
        /// The NetworkServer associated with this NetworkIdentity.
        /// </summary>
<<<<<<< HEAD
        public NetworkServer server { get; internal set; }
=======
        // Deprecated 11/03/2019
        [EditorBrowsable(EditorBrowsableState.Never), Obsolete("Use connectionToClient instead")]
        public NetworkConnectionToClient clientAuthorityOwner => connectionToClient;
>>>>>>> 906fd238

        /// <summary>
        /// The NetworkConnection associated with this NetworkIdentity. This is only valid for player objects on a local client.
        /// </summary>
        public NetworkConnection connectionToServer { get; internal set; }

        /// <summary>
        /// The NetworkClient associated with this NetworkIdentity.
        /// </summary>
        public NetworkClient client { get; internal set; }

        private NetworkConnectionToClient _connectionToClient;
        /// <summary>
        /// The NetworkConnection associated with this <see cref="NetworkIdentity">NetworkIdentity.</see> This is valid for player and other owned objects in the server.
        /// <para>Use it to return details such as the connection&apos;s identity, IP address and ready status.</para>
        /// </summary>
        public NetworkConnectionToClient connectionToClient
        {
            get => _connectionToClient;

            internal set
            {
                if (_connectionToClient != null)
                    _connectionToClient.RemoveOwnedObject(this);

                _connectionToClient = value;
                _connectionToClient?.AddOwnedObject(this);
            }
        }

        /// <summary>
        /// All spawned NetworkIdentities by netId. Available on server and client.
        /// </summary>
        public static readonly Dictionary<uint, NetworkIdentity> spawned = new Dictionary<uint, NetworkIdentity>();

        public NetworkBehaviour[] NetworkBehaviours => networkBehavioursCache = networkBehavioursCache ?? GetComponents<NetworkBehaviour>();

        [SerializeField, HideInInspector] string m_AssetId;

        // the AssetId trick:
        // - ideally we would have a serialized 'Guid m_AssetId' but Unity can't
        //   serialize it because Guid's internal bytes are private
        // - UNET used 'NetworkHash128' originally, with byte0, ..., byte16
        //   which works, but it just unnecessary extra code
        // - using just the Guid string would work, but it's 32 chars long and
        //   would then be sent over the network as 64 instead of 16 bytes
        // -> the solution is to serialize the string internally here and then
        //    use the real 'Guid' type for everything else via .assetId
        /// <summary>
        /// Unique identifier used to find the source assets when server spawns the on clients.
        /// </summary>
        public Guid assetId
        {
            get
            {
#if UNITY_EDITOR
                // This is important because sometimes OnValidate does not run (like when adding view to prefab with no child links)
                if (string.IsNullOrEmpty(m_AssetId))
                    SetupIDs();
#endif
                // convert string to Guid and use .Empty to avoid exception if
                // we would use 'new Guid("")'
                return string.IsNullOrEmpty(m_AssetId) ? Guid.Empty : new Guid(m_AssetId);
            }
            internal set
            {
                string newAssetIdString = value.ToString("N");
                if (string.IsNullOrEmpty(m_AssetId) || m_AssetId == newAssetIdString)
                {
                    m_AssetId = newAssetIdString;
                }
                else Debug.LogWarning($"SetDynamicAssetId object {this.name} already has an assetId {m_AssetId}, new asset id {newAssetIdString}");
            }
        }

        // keep track of all sceneIds to detect scene duplicates
        static readonly Dictionary<ulong, NetworkIdentity> sceneIds = new Dictionary<ulong, NetworkIdentity>();

        /// <summary>
        /// Obsolete: Use <see cref="GetSceneIdentity(ulong)" /> instead
        /// </summary>
        // Deprecated 01/23/2020
        [EditorBrowsable(EditorBrowsableState.Never), Obsolete("Use GetSceneIdentity instead")]
        public static NetworkIdentity GetSceneIdenity(ulong id) => GetSceneIdentity(id);

        /// <summary>
        /// Gets the NetworkIdentity from the sceneIds dictionary with the corresponding id
        /// </summary>
        /// <param name="id"></param>
        /// <returns>NetworkIdentity from the sceneIds dictionary</returns>
        public static NetworkIdentity GetSceneIdentity(ulong id) => sceneIds[id];

        // used when adding players
        internal void SetClientOwner(NetworkConnection conn)
        {
            if (connectionToClient != null && conn != connectionToClient)
            {
                Debug.LogError($"Object {this} netId={netId} already has an owner", this);
            }
            connectionToClient = (NetworkConnectionToClient)conn;
        }

        static uint nextNetworkId = 1;
        internal static uint GetNextNetworkId() => nextNetworkId++;

        /// <summary>
        /// Resets nextNetworkId = 1
        /// </summary>
        public static void ResetNextNetworkId() => nextNetworkId = 1;

        /// <summary>
        /// The delegate type for the clientAuthorityCallback.
        /// </summary>
        /// <param name="conn">The network connection that is gaining or losing authority.</param>
        /// <param name="identity">The object whose client authority status is being changed.</param>
        /// <param name="authorityState">The new state of client authority of the object for the connection.</param>
        public delegate void ClientAuthorityCallback(NetworkConnection conn, NetworkIdentity identity, bool authorityState);

        /// <summary>
        /// A callback that can be populated to be notified when the client-authority state of objects changes.
        /// <para>Whenever an object is spawned using SpawnWithClientAuthority, or the client authority status of an object is changed with AssignClientAuthority or RemoveClientAuthority, then this callback will be invoked.</para>
        /// <para>This callback is only invoked on the server.</para>
        /// </summary>
        public static ClientAuthorityCallback clientAuthorityCallback;

        // this is used when a connection is destroyed, since the "observers" property is read-only
        internal void RemoveObserverInternal(NetworkConnection conn)
        {
            observers?.Remove(conn.connectionId);
        }

        void Awake()
        {
            // detect runtime sceneId duplicates, e.g. if a user tries to
            // Instantiate a sceneId object at runtime. if we don't detect it,
            // then the client won't know which of the two objects to use for a
            // SpawnSceneObject message, and it's likely going to be the wrong
            // object.
            //
            // This might happen if for example we have a Dungeon GameObject
            // which contains a Skeleton monster as child, and when a player
            // runs into the Dungeon we create a Dungeon Instance of that
            // Dungeon, which would duplicate a scene object.
            //
            // see also: https://github.com/vis2k/Mirror/issues/384
            if (Application.isPlaying && sceneId != 0)
            {
                if (sceneIds.TryGetValue(sceneId, out NetworkIdentity existing) && existing != this)
                {
                    Debug.LogError(name + "'s sceneId: " + sceneId.ToString("X") + " is already taken by: " + existing.name + ". Don't call Instantiate for NetworkIdentities that were in the scene since the beginning (aka scene objects). Otherwise the client won't know which object to use for a SpawnSceneObject message.");
                    Destroy(gameObject);
                }
                else
                {
                    sceneIds[sceneId] = this;
                }
            }
        }

        void OnValidate()
        {
#if UNITY_EDITOR
            SetupIDs();
#endif
        }

#if UNITY_EDITOR
        void AssignAssetID(GameObject prefab) => AssignAssetID(AssetDatabase.GetAssetPath(prefab));
        void AssignAssetID(string path) => m_AssetId = AssetDatabase.AssetPathToGUID(path);

        bool ThisIsAPrefab() => PrefabUtility.IsPartOfPrefabAsset(gameObject);

        bool ThisIsASceneObjectWithPrefabParent(out GameObject prefab)
        {
            prefab = null;

            if (!PrefabUtility.IsPartOfPrefabInstance(gameObject))
            {
                return false;
            }
            prefab = PrefabUtility.GetCorrespondingObjectFromSource(gameObject);

            if (prefab == null)
            {
                Debug.LogError("Failed to find prefab parent for scene object [name:" + gameObject.name + "]");
                return false;
            }
            return true;
        }

        static uint GetRandomUInt()
        {
            // use Crypto RNG to avoid having time based duplicates
            using (var rng = new RNGCryptoServiceProvider())
            {
                byte[] bytes = new byte[4];
                rng.GetBytes(bytes);
                return BitConverter.ToUInt32(bytes, 0);
            }
        }

        // persistent sceneId assignment
        // (because scene objects have no persistent unique ID in Unity)
        //
        // original UNET used OnPostProcessScene to assign an index based on
        // FindObjectOfType<NetworkIdentity> order.
        // -> this didn't work because FindObjectOfType order isn't deterministic.
        // -> one workaround is to sort them by sibling paths, but it can still
        //    get out of sync when we open scene2 in editor and we have
        //    DontDestroyOnLoad objects that messed with the sibling index.
        //
        // we absolutely need a persistent id. challenges:
        // * it needs to be 0 for prefabs
        //   => we set it to 0 in SetupIDs() if prefab!
        // * it needs to be only assigned in edit time, not at runtime because
        //   only the objects that were in the scene since beginning should have
        //   a scene id.
        //   => Application.isPlaying check solves that
        // * it needs to detect duplicated sceneIds after duplicating scene
        //   objects
        //   => sceneIds dict takes care of that
        // * duplicating the whole scene file shouldn't result in duplicate
        //   scene objects
        //   => buildIndex is shifted into sceneId for that.
        //   => if we have no scenes in build index then it doesn't matter
        //      because by definition a build can't switch to other scenes
        //   => if we do have scenes in build index then it will be != -1
        //   note: the duplicated scene still needs to be opened once for it to
        //          be set properly
        // * scene objects need the correct scene index byte even if the scene's
        //   build index was changed or a duplicated scene wasn't opened yet.
        //   => OnPostProcessScene is the only function that gets called for
        //      each scene before runtime, so this is where we set the scene
        //      byte.
        // * disabled scenes in build settings should result in same scene index
        //   in editor and in build
        //   => .gameObject.scene.buildIndex filters out disabled scenes by
        //      default
        // * generated sceneIds absolutely need to set scene dirty and force the
        //   user to resave.
        //   => Undo.RecordObject does that perfectly.
        // * sceneIds should never be generated temporarily for unopened scenes
        //   when building, otherwise editor and build get out of sync
        //   => BuildPipeline.isBuildingPlayer check solves that
        void AssignSceneID()
        {
            // we only ever assign sceneIds at edit time, never at runtime.
            // by definition, only the original scene objects should get one.
            // -> if we assign at runtime then server and client would generate
            //    different random numbers!
            if (Application.isPlaying)
                return;

            // no valid sceneId yet, or duplicate?
            bool duplicate = sceneIds.TryGetValue(sceneId, out NetworkIdentity existing) && existing != null && existing != this;
            if (sceneId == 0 || duplicate)
            {
                // clear in any case, because it might have been a duplicate
                sceneId = 0;

                // if a scene was never opened and we are building it, then a
                // sceneId would be assigned to build but not saved in editor,
                // resulting in them getting out of sync.
                // => don't ever assign temporary ids. they always need to be
                //    permanent
                // => throw an exception to cancel the build and let the user
                //    know how to fix it!
                if (BuildPipeline.isBuildingPlayer)
                    throw new Exception("Scene " + gameObject.scene.path + " needs to be opened and resaved before building, because the scene object " + name + " has no valid sceneId yet.");

                // if we generate the sceneId then we MUST be sure to set dirty
                // in order to save the scene object properly. otherwise it
                // would be regenerated every time we reopen the scene, and
                // upgrading would be very difficult.
                // -> Undo.RecordObject is the new EditorUtility.SetDirty!
                // -> we need to call it before changing.
                Undo.RecordObject(this, "Generated SceneId");

                // generate random sceneId part (0x00000000FFFFFFFF)
                uint randomId = GetRandomUInt();

                // only assign if not a duplicate of an existing scene id
                // (small chance, but possible)
                duplicate = sceneIds.TryGetValue(randomId, out existing) && existing != null && existing != this;
                if (!duplicate)
                {
                    sceneId = randomId;
                    //Debug.Log(name + " in scene=" + gameObject.scene.name + " sceneId assigned to: " + m_SceneId.ToString("X"));
                }
            }

            // add to sceneIds dict no matter what
            // -> even if we didn't generate anything new, because we still need
            //    existing sceneIds in there to check duplicates
            sceneIds[sceneId] = this;
        }

        // copy scene path hash into sceneId for scene objects.
        // this is the only way for scene file duplication to not contain
        // duplicate sceneIds as it seems.
        // -> sceneId before: 0x00000000AABBCCDD
        // -> then we clear the left 4 bytes, so that our 'OR' uses 0x00000000
        // -> then we OR the hash into the 0x00000000 part
        // -> buildIndex is not enough, because Editor and Build have different
        //    build indices if there are disabled scenes in build settings, and
        //    if no scene is in build settings then Editor and Build have
        //    different indices too (Editor=0, Build=-1)
        // => ONLY USE THIS FROM POSTPROCESSSCENE!
        [EditorBrowsable(EditorBrowsableState.Never)]
        public void SetSceneIdSceneHashPartInternal()
        {
            // get deterministic scene hash
            uint pathHash = (uint)gameObject.scene.path.GetStableHashCode();

            // shift hash from 0x000000FFFFFFFF to 0xFFFFFFFF00000000
            ulong shiftedHash = (ulong)pathHash << 32;

            // OR into scene id
            sceneId = (sceneId & 0xFFFFFFFF) | shiftedHash;

            // log it. this is incredibly useful to debug sceneId issues.
            if (LogFilter.Debug) Debug.Log(name + " in scene=" + gameObject.scene.name + " scene index hash(" + pathHash.ToString("X") + ") copied into sceneId: " + sceneId.ToString("X"));
        }

        void SetupIDs()
        {
            if (ThisIsAPrefab())
            {
                sceneId = 0; // force 0 for prefabs
                AssignAssetID(gameObject);
            }
            // are we currently in prefab editing mode? aka prefab stage
            // => check prefabstage BEFORE SceneObjectWithPrefabParent
            //    (fixes https://github.com/vis2k/Mirror/issues/976)
            // => if we don't check GetCurrentPrefabStage and only check
            //    GetPrefabStage(gameObject), then the 'else' case where we
            //    assign a sceneId and clear the assetId would still be
            //    triggered for prefabs. in other words: if we are in prefab
            //    stage, do not bother with anything else ever!
            else if (PrefabStageUtility.GetCurrentPrefabStage() != null)
            {
                // when modifying a prefab in prefab stage, Unity calls
                // OnValidate for that prefab and for all scene objects based on
                // that prefab.
                //
                // is this GameObject the prefab that we modify, and not just a
                // scene object based on the prefab?
                //   * GetCurrentPrefabStage = 'are we editing ANY prefab?'
                //   * GetPrefabStage(go) = 'are we editing THIS prefab?'
                if (PrefabStageUtility.GetPrefabStage(gameObject) != null)
                {
                    sceneId = 0; // force 0 for prefabs
                    //Debug.Log(name + " @ scene: " + gameObject.scene.name + " sceneid reset to 0 because CurrentPrefabStage=" + PrefabStageUtility.GetCurrentPrefabStage() + " PrefabStage=" + PrefabStageUtility.GetPrefabStage(gameObject));
                    // NOTE: might make sense to use GetPrefabStage for asset
                    //       path, but let's not touch it while it works.
                    string path = PrefabStageUtility.GetCurrentPrefabStage().prefabAssetPath;
                    AssignAssetID(path);
                }
            }
            else if (ThisIsASceneObjectWithPrefabParent(out GameObject prefab))
            {
                AssignSceneID();
                AssignAssetID(prefab);
            }
            else
            {
                AssignSceneID();
                m_AssetId = "";
            }
        }
#endif

        void OnDestroy()
        {
            // remove from sceneIds
            // -> remove with (0xFFFFFFFFFFFFFFFF) and without (0x00000000FFFFFFFF)
            //    sceneHash to be 100% safe.
            sceneIds.Remove(sceneId);
            sceneIds.Remove(sceneId & 0x00000000FFFFFFFF);

            if (isServer)
            {
                server.Destroy(gameObject);
            }
        }

        internal void OnStartServer()
        {
            // If the instance/net ID is invalid here then this is an object instantiated from a prefab and the server should assign a valid ID
            if (netId != 0)
            {
                // This object has already been spawned, this method might be called again
                // if we try to respawn all objects.  This can happen when we add a scene
                // in that case there is nothing else to do.
                return;
            }

            netId = GetNextNetworkId();
            observers = new Dictionary<int, NetworkConnection>();

            if (LogFilter.Debug) Debug.Log("OnStartServer " + this + " NetId:" + netId + " SceneId:" + sceneId);

            // add to spawned (note: the original EnableIsServer isn't needed
            // because we already set m_isServer=true above)
            spawned[netId] = this;

            foreach (NetworkBehaviour comp in NetworkBehaviours)
            {
                try
                {
                    comp.OnStartServer();
                }
                catch (Exception e)
                {
                    Debug.LogError("Exception in OnStartServer:" + e.Message + " " + e.StackTrace);
                }
            }
        }

        bool clientStarted;
        internal void OnStartClient()
        {
            if (clientStarted)
                return;
            clientStarted = true;

            if (LogFilter.Debug) Debug.Log("OnStartClient " + gameObject + " netId:" + netId);
            foreach (NetworkBehaviour comp in NetworkBehaviours)
            {
                try
                {
                    comp.OnStartClient(); // user implemented startup
                }
                catch (Exception e)
                {
                    Debug.LogError("Exception in OnStartClient:" + e.Message + " " + e.StackTrace);
                }
            }
        }

        bool hadAuthority;
        internal void NotifyAuthority()
        {
            if (!hadAuthority && hasAuthority)
                OnStartAuthority();
            if (hadAuthority && !hasAuthority)
                OnStopAuthority();
            hadAuthority = hasAuthority;
        }

        void OnStartAuthority()
        {
            foreach (NetworkBehaviour comp in NetworkBehaviours)
            {
                try
                {
                    comp.OnStartAuthority();
                }
                catch (Exception e)
                {
                    Debug.LogError("Exception in OnStartAuthority:" + e.Message + " " + e.StackTrace);
                }
            }
        }

        void OnStopAuthority()
        {
            foreach (NetworkBehaviour comp in NetworkBehaviours)
            {
                try
                {
                    comp.OnStopAuthority();
                }
                catch (Exception e)
                {
                    Debug.LogError("Exception in OnStopAuthority:" + e.Message + " " + e.StackTrace);
                }
            }
        }

        internal void OnSetHostVisibility(bool visible)
        {
            foreach (NetworkBehaviour comp in NetworkBehaviours)
            {
                try
                {
                    comp.OnSetHostVisibility(visible);
                }
                catch (Exception e)
                {
                    Debug.LogError("Exception in OnSetLocalVisibility:" + e.Message + " " + e.StackTrace);
                }
            }
        }

        internal bool OnCheckObserver(NetworkConnection conn)
        {
            foreach (NetworkBehaviour comp in NetworkBehaviours)
            {
                try
                {
                    if (!comp.OnCheckObserver(conn))
                        return false;
                }
                catch (Exception e)
                {
                    Debug.LogError("Exception in OnCheckObserver:" + e.Message + " " + e.StackTrace);
                }
            }
            return true;
        }

        ////////////////////////////////////////////////////////////////////////////////////////////////////////////////
        // random number that is unlikely to appear in a regular data stream
        const byte Barrier = 171;

        // paul: readstring bug prevention: https://issuetracker.unity3d.com/issues/unet-networkwriter-dot-write-causing-readstring-slash-readbytes-out-of-range-errors-in-clients
        // -> OnSerialize writes componentData, barrier, componentData, barrier,componentData,...
        // -> OnDeserialize carefully extracts each data, then deserializes the barrier and check it
        //    -> If we read too many or too few bytes,  the barrier is very unlikely to match
        //    -> we can properly track down errors
        bool OnSerializeSafely(NetworkBehaviour comp, NetworkWriter writer, bool initialState)
        {
            bool result = false;
            try
            {
                result = comp.OnSerialize(writer, initialState);
            }
            catch (Exception e)
            {
                // show a detailed error and let the user know what went wrong
                Debug.LogError("OnSerialize failed for: object=" + name + " component=" + comp.GetType() + " sceneId=" + sceneId.ToString("X") + "\n\n" + e);
            }
            if (LogFilter.Debug) { Debug.Log("OnSerializeSafely written for object=" + comp.name + " component=" + comp.GetType() + " sceneId=" + sceneId); }

            // serialize a barrier to be checked by the deserializer
            writer.WriteByte(Barrier);
            return result;
        }

        // serialize all components (or only dirty ones if not initial state)
        // -> check ownerWritten/observersWritten to know if anything was written
        internal void OnSerializeAllSafely(bool initialState, NetworkWriter ownerWriter, out int ownerWritten, NetworkWriter observersWriter, out int observersWritten)
        {
            // clear 'written' variables
            ownerWritten = observersWritten = 0;

            if (NetworkBehaviours.Length > 64)
            {
                Debug.LogError("Only 64 NetworkBehaviour components are allowed for NetworkIdentity: " + name + " because of the dirtyComponentMask");
                return;
            }
            ulong dirtyComponentsMask = GetDirtyMask(initialState);

            if (dirtyComponentsMask == 0L)
                return;

            // calculate syncMode mask at runtime. this allows users to change
            // component.syncMode while the game is running, which can be a huge
            // advantage over syncvar-based sync modes. e.g. if a player decides
            // to share or not share his inventory, or to go invisible, etc.
            //
            // (this also lets the TestSynchronizingObjects test pass because
            //  otherwise if we were to cache it in Awake, then we would call
            //  GetComponents<NetworkBehaviour> before all the test behaviours
            //  were added)
            ulong syncModeObserversMask = GetSyncModeObserversMask();

            // write regular dirty mask for owner,
            // writer 'dirty mask & syncMode==Everyone' for everyone else
            // (WritePacked64 so we don't write full 8 bytes if we don't have to)
            ownerWriter.WritePackedUInt64(dirtyComponentsMask);
            observersWriter.WritePackedUInt64(dirtyComponentsMask & syncModeObserversMask);

            foreach (NetworkBehaviour comp in NetworkBehaviours)
            {
                // is this component dirty?
                // -> always serialize if initialState so all components are included in spawn packet
                // -> note: IsDirty() is false if the component isn't dirty or sendInterval isn't elapsed yet
                if (initialState || comp.IsDirty())
                {
                    if (LogFilter.Debug) Debug.Log("OnSerializeAllSafely: " + name + " -> " + comp.GetType() + " initial=" + initialState);

                    // serialize into ownerWriter first
                    // (owner always gets everything!)
                    int startPosition = ownerWriter.Position;
                    OnSerializeSafely(comp, ownerWriter, initialState);
                    ++ownerWritten;

                    // copy into observersWriter too if SyncMode.Observers
                    // -> we copy instead of calling OnSerialize again because
                    //    we don't know what magic the user does in OnSerialize.
                    // -> it's not guaranteed that calling it twice gets the
                    //    same result
                    // -> it's not guaranteed that calling it twice doesn't mess
                    //    with the user's OnSerialize timing code etc.
                    // => so we just copy the result without touching
                    //    OnSerialize again
                    if (comp.syncMode == SyncMode.Observers)
                    {
                        var segment = ownerWriter.ToArraySegment();
                        int length = ownerWriter.Position - startPosition;
                        observersWriter.WriteBytes(segment.Array, startPosition, length);
                        ++observersWritten;
                    }
                }
            }
        }

        internal ulong GetDirtyMask(bool initialState)
        {
            // loop through all components only once and then write dirty+payload into the writer afterwards
            ulong dirtyComponentsMask = 0L;
            NetworkBehaviour[] components = NetworkBehaviours;
            for (int i = 0; i < components.Length; ++i)
            {
                NetworkBehaviour comp = components[i];
                if (initialState || comp.IsDirty())
                {
                    dirtyComponentsMask |= (ulong)(1L << i);
                }
            }

            return dirtyComponentsMask;
        }

        // a mask that contains all the components with SyncMode.Observers
        internal ulong GetSyncModeObserversMask()
        {
            // loop through all components
            ulong mask = 0UL;
            NetworkBehaviour[] components = NetworkBehaviours;
            for (int i = 0; i < NetworkBehaviours.Length; ++i)
            {
                NetworkBehaviour comp = components[i];
                if (comp.syncMode == SyncMode.Observers)
                {
                    mask |= 1UL << i;
                }
            }

            return mask;
        }

        void OnDeserializeSafely(NetworkBehaviour comp, NetworkReader reader, bool initialState)
        {

            // call OnDeserialize with a temporary reader, so that the
            // original one can't be messed with. we also wrap it in a
            // try-catch block so there's no way to mess up another
            // component's deserialization
            try
            {
                comp.OnDeserialize(reader, initialState);

                byte barrierData = reader.ReadByte();
                if (barrierData != Barrier)
                {
                    Debug.LogError("OnDeserialize failed for: object=" + name + " component=" + comp.GetType() + " sceneId=" + sceneId + ". Possible Reasons:\n  * Do " + comp.GetType() + "'s OnSerialize and OnDeserialize calls write the same amount of data? \n  * Was there an exception in " + comp.GetType() + "'s OnSerialize/OnDeserialize code?\n  * Are the server and client the exact same project?\n  * Maybe this OnDeserialize call was meant for another GameObject? The sceneIds can easily get out of sync if the Hierarchy was modified only in the client OR the server. Try rebuilding both.\n\n");
                }
            }
            catch (Exception e)
            {
                // show a detailed error and let the user know what went wrong
                Debug.LogError("OnDeserialize failed for: object=" + name + " component=" + comp.GetType() + " sceneId=" + sceneId + ". Possible Reasons:\n  * Do " + comp.GetType() + "'s OnSerialize and OnDeserialize calls write the same amount of data? \n  * Was there an exception in " + comp.GetType() + "'s OnSerialize/OnDeserialize code?\n  * Are the server and client the exact same project?\n  * Maybe this OnDeserialize call was meant for another GameObject? The sceneIds can easily get out of sync if the Hierarchy was modified only in the client OR the server. Try rebuilding both.\n\n" + e.ToString());
            }
        }

        internal void OnDeserializeAllSafely(NetworkReader reader, bool initialState)
        {
            // read component dirty mask
            ulong dirtyComponentsMask = reader.ReadPackedUInt64();

            NetworkBehaviour[] components = NetworkBehaviours;
            // loop through all components and deserialize the dirty ones
            for (int i = 0; i < components.Length; ++i)
            {
                // is the dirty bit at position 'i' set to 1?
                ulong dirtyBit = (ulong)(1L << i);
                if ((dirtyComponentsMask & dirtyBit) != 0L)
                {
                    OnDeserializeSafely(components[i], reader, initialState);
                }
            }
        }

        // helper function to handle SyncEvent/Command/Rpc
        void HandleRemoteCall(int componentIndex, int functionHash, MirrorInvokeType invokeType, NetworkReader reader)
        {
            if (gameObject == null)
            {
                Debug.LogWarning(invokeType + " [" + functionHash + "] received for deleted object [netId=" + netId + "]");
                return;
            }

            // find the right component to invoke the function on
            if (0 <= componentIndex && componentIndex < NetworkBehaviours.Length)
            {
                NetworkBehaviour invokeComponent = NetworkBehaviours[componentIndex];
                if (!invokeComponent.InvokeHandlerDelegate(functionHash, invokeType, reader))
                {
                    Debug.LogError("Found no receiver for incoming " + invokeType + " [" + functionHash + "] on " + gameObject + ",  the server and client should have the same NetworkBehaviour instances [netId=" + netId + "].");
                }
            }
            else
            {
                Debug.LogWarning("Component [" + componentIndex + "] not found for [netId=" + netId + "]");
            }
        }

        // happens on client
        internal void HandleSyncEvent(int componentIndex, int eventHash, NetworkReader reader)
        {
            HandleRemoteCall(componentIndex, eventHash, MirrorInvokeType.SyncEvent, reader);
        }

        // happens on server
        internal void HandleCommand(int componentIndex, int cmdHash, NetworkReader reader)
        {
            HandleRemoteCall(componentIndex, cmdHash, MirrorInvokeType.Command, reader);
        }

        // happens on client
        internal void HandleRPC(int componentIndex, int rpcHash, NetworkReader reader)
        {
            HandleRemoteCall(componentIndex, rpcHash, MirrorInvokeType.ClientRpc, reader);
        }

        internal void OnUpdateVars(NetworkReader reader, bool initialState)
        {
            OnDeserializeAllSafely(reader, initialState);
        }

        private static NetworkIdentity previousLocalPlayer = null;
        internal void OnStartLocalPlayer()
        {
            if (previousLocalPlayer == this)
                return;
            previousLocalPlayer = this;

            foreach (NetworkBehaviour comp in NetworkBehaviours)
            {
                comp.OnStartLocalPlayer();
            }
        }

        internal void OnNetworkDestroy()
        {
            foreach (NetworkBehaviour comp in NetworkBehaviours)
            {
                comp.OnNetworkDestroy();
            }
        }

        internal void ClearObservers()
        {
            if (observers != null)
            {
                foreach (NetworkConnection conn in observers.Values)
                {
                    conn.RemoveFromVisList(this, true);
                }
                observers.Clear();
            }
        }

        internal void AddObserver(NetworkConnection conn)
        {
            if (observers == null)
            {
                Debug.LogError("AddObserver for " + gameObject + " observer list is null");
                return;
            }

            if (observers.ContainsKey(conn.connectionId))
            {
                // if we try to add a connectionId that was already added, then
                // we may have generated one that was already in use.
                return;
            }

            if (LogFilter.Debug) Debug.Log("Added observer " + conn.address + " added for " + gameObject);

            observers[conn.connectionId] = conn;
            conn.AddToVisList(this);
        }

        static readonly HashSet<NetworkConnection> newObservers = new HashSet<NetworkConnection>();

        /// <summary>
        /// This causes the set of players that can see this object to be rebuild. The OnRebuildObservers callback function will be invoked on each NetworkBehaviour.
        /// </summary>
        /// <param name="initialize">True if this is the first time.</param>
        public void RebuildObservers(bool initialize)
        {
            if (observers == null)
                return;

            bool changed = false;
            bool result = false;

            newObservers.Clear();

            // call OnRebuildObservers function in components
            foreach (NetworkBehaviour comp in NetworkBehaviours)
            {
                result |= comp.OnRebuildObservers(newObservers, initialize);
            }

            // if player connection: ensure player always see himself no matter what.
            // -> fixes https://github.com/vis2k/Mirror/issues/692 where a
            //    player might teleport out of the ProximityChecker's cast,
            //    losing the own connection as observer.
            if (connectionToClient != null && connectionToClient.isReady)
            {
                newObservers.Add(connectionToClient);
            }

            // if no component implemented OnRebuildObservers, then add all
            // connections.
            if (!result)
            {
                if (initialize)
                {
                    foreach (NetworkConnection conn in server.connections.Values)
                    {
                        if (conn.isReady)
                            AddObserver(conn);
                    }

                    if (server.localConnection != null && server.localConnection.isReady)
                    {
                        AddObserver(server.localConnection);
                    }
                }
                return;
            }

            // apply changes from rebuild
            foreach (NetworkConnection conn in newObservers)
            {
                if (conn == null)
                {
                    continue;
                }

                if (!conn.isReady)
                {
                    if (LogFilter.Debug) Debug.Log("Observer is not ready for " + gameObject + " " + conn);
                    continue;
                }

                if (initialize || !observers.ContainsKey(conn.connectionId))
                {
                    // new observer
                    conn.AddToVisList(this);
                    if (LogFilter.Debug) Debug.Log("New Observer for " + gameObject + " " + conn);
                    changed = true;
                }
            }

            foreach (NetworkConnection conn in observers.Values)
            {
                if (!newObservers.Contains(conn))
                {
                    // removed observer
                    conn.RemoveFromVisList(this, false);
                    if (LogFilter.Debug) Debug.Log("Removed Observer for " + gameObject + " " + conn);
                    changed = true;
                }
            }

            // special case for host mode: we use SetHostVisibility to hide
            // NetworkIdentities that aren't in observer range from host.
            // this is what games like Dota/Counter-Strike do too, where a host
            // does NOT see all players by default. they are in memory, but
            // hidden to the host player.
            //
            // this code is from UNET, it's a bit strange but it works:
            // * it hides newly connected identities in host mode
            //   => that part was the intended behaviour
            // * it hides ALL NetworkIdentities in host mode when the host
            //   connects but hasn't selected a character yet
            //   => this only works because we have no .localConnection != null
            //      check. at this stage, localConnection is null because
            //      StartHost starts the server first, then calls this code,
            //      then starts the client and sets .localConnection. so we can
            //      NOT add a null check without breaking host visibility here.
            // * it hides ALL NetworkIdentities in server-only mode because
            //   observers never contain the 'null' .localConnection
            //   => that was not intended, but let's keep it as it is so we
            //      don't break anything in host mode. it's way easier than
            //      iterating all identities in a special function in StartHost.
            if (initialize)
            {
                if (!newObservers.Contains(server.localConnection))
                {
                    OnSetHostVisibility(false);
                }
            }

            if (changed)
            {
                observers.Clear();
                foreach (NetworkConnection conn in newObservers)
                {
                    if (conn.isReady)
                        observers.Add(conn.connectionId, conn);
                }
            }
        }

        // Deprecated 09/25/2019
        /// <summary>
        /// Removes ownership for an object.
        /// <para>This applies to objects that had authority set by AssignClientAuthority, or <see cref="NetworkServer.Spawn">NetworkServer.Spawn</see> with a NetworkConnection parameter included.</para>
        /// <para>Authority cannot be removed for player objects.</para>
        /// </summary>
        public void RemoveClientAuthority()
        {
            if (!isServer)
            {
                Debug.LogError("RemoveClientAuthority can only be call on the server for spawned objects.");
                return;
            }

            if (connectionToClient?.identity == this)
            {
                Debug.LogError("RemoveClientAuthority cannot remove authority for a player object");
                return;
            }

            if (connectionToClient != null)
            {
                clientAuthorityCallback?.Invoke(connectionToClient, this, false);

                NetworkConnectionToClient previousOwner = connectionToClient;

                connectionToClient = null;

                // we need to resynchronize the entire object
                // so just spawn it again,
                // the client will not create a new instance,  it will simply
                // reset all variables and remove authority
                server.SendSpawnMessage(this, previousOwner);

                connectionToClient = null;
            }
        }

        /// <summary>
        /// Assign control of an object to a client via the client's <see cref="NetworkConnection">NetworkConnection.</see>
        /// <para>This causes hasAuthority to be set on the client that owns the object, and NetworkBehaviour.OnStartAuthority will be called on that client. This object then will be in the NetworkConnection.clientOwnedObjects list for the connection.</para>
        /// <para>Authority can be removed with RemoveClientAuthority. Only one client can own an object at any time. This does not need to be called for player objects, as their authority is setup automatically.</para>
        /// </summary>
        /// <param name="conn">	The connection of the client to assign authority to.</param>
        /// <returns>True if authority was assigned.</returns>
        public bool AssignClientAuthority(NetworkConnection conn)
        {
            if (!isServer)
            {
                Debug.LogError("AssignClientAuthority can only be called on the server for spawned objects.");
                return false;
            }

            if (connectionToClient != null && conn != connectionToClient)
            {
                Debug.LogError("AssignClientAuthority for " + gameObject + " already has an owner. Use RemoveClientAuthority() first.");
                return false;
            }

            if (conn == null)
            {
                Debug.LogError("AssignClientAuthority for " + gameObject + " owner cannot be null. Use RemoveClientAuthority() instead.");
                return false;
            }

            SetClientOwner(conn);

            // The client will match to the existing object
            // update all variables and assign authority
            server.SendSpawnMessage(this, conn);

            clientAuthorityCallback?.Invoke(conn, this, true);

            return true;
        }

        // marks the identity for future reset, this is because we cant reset the identity during destroy
        // as people might want to be able to read the members inside OnDestroy(), and we have no way
        // of invoking reset after OnDestroy is called.
        internal void MarkForReset() => reset = true;

        // if we have marked an identity for reset we do the actual reset.
        internal void Reset()
        {
            if (!reset)
                return;

            clientStarted = false;
            reset = false;

            netId = 0;
            server = null;
            client = null;
            connectionToServer = null;
            connectionToClient = null;
            networkBehavioursCache = null;

            ClearObservers();
        }

        // MirrorUpdate is a hot path. Caching the vars msg is really worth it to
        // avoid large amounts of allocations.
        static UpdateVarsMessage varsMessage = new UpdateVarsMessage();

        // invoked by NetworkServer during Update()
        internal void MirrorUpdate()
        {
            if (observers != null && observers.Count > 0)
            {
                // one writer for owner, one for observers
                using (PooledNetworkWriter ownerWriter = NetworkWriterPool.GetWriter(), observersWriter = NetworkWriterPool.GetWriter())
                {
                    // serialize all the dirty components and send (if any were dirty)
                    OnSerializeAllSafely(false, ownerWriter, out int ownerWritten, observersWriter, out int observersWritten);
                    if (ownerWritten > 0 || observersWritten > 0)
                    {
<<<<<<< HEAD
                        varsMessage.payload = ownerWriter.ToArraySegment();
                        if (connectionToClient != null && connectionToClient.isReady)
                            server.SendToClientOfPlayer(this, varsMessage);
                    }

                    // send observersWriter to everyone but owner
                    // (only if we serialized anything for observers)
                    if (observersWritten > 0)
                    {
                        varsMessage.payload = observersWriter.ToArraySegment();
                        server.SendToReady(this, varsMessage, false);
                    }

                    // clear dirty bits only for the components that we serialized
                    // DO NOT clean ALL component's dirty bits, because
                    // components can have different syncIntervals and we don't
                    // want to reset dirty bits for the ones that were not
                    // synced yet.
                    // (we serialized only the IsDirty() components, or all of
                    //  them if initialState. clearing the dirty ones is enough.)
                    ClearDirtyComponentsDirtyBits();
=======
                        // populate cached UpdateVarsMessage and send
                        varsMessage.netId = netId;

                        // send ownerWriter to owner
                        // (only if we serialized anything for owner)
                        // (only if there is a connection (e.g. if not a monster),
                        //  and if connection is ready because we use SendToReady
                        //  below too)
                        if (ownerWritten > 0)
                        {
                            varsMessage.payload = ownerWriter.ToArraySegment();
                            if (connectionToClient != null && connectionToClient.isReady)
                                NetworkServer.SendToClientOfPlayer(this, varsMessage);
                        }

                        // send observersWriter to everyone but owner
                        // (only if we serialized anything for observers)
                        if (observersWritten > 0)
                        {
                            varsMessage.payload = observersWriter.ToArraySegment();
                            NetworkServer.SendToReady(this, varsMessage, false);
                        }

                        // clear dirty bits only for the components that we serialized
                        // DO NOT clean ALL component's dirty bits, because
                        // components can have different syncIntervals and we don't
                        // want to reset dirty bits for the ones that were not
                        // synced yet.
                        // (we serialized only the IsDirty() components, or all of
                        //  them if initialState. clearing the dirty ones is enough.)
                        ClearDirtyComponentsDirtyBits();
                    }
>>>>>>> 906fd238
                }
            }
            else
            {
                // clear all component's dirty bits
                ClearAllComponentsDirtyBits();
            }
        }

        // clear all component's dirty bits no matter what
        internal void ClearAllComponentsDirtyBits()
        {
            foreach (NetworkBehaviour comp in NetworkBehaviours)
            {
                comp.ClearAllDirtyBits();
            }
        }

        // clear only dirty component's dirty bits. ignores components which
        // may be dirty but not ready to be synced yet (because of syncInterval)
        internal void ClearDirtyComponentsDirtyBits()
        {
            foreach (NetworkBehaviour comp in NetworkBehaviours)
            {
                if (comp.IsDirty())
                {
                    comp.ClearAllDirtyBits();
                }
            }
        }
    }
}<|MERGE_RESOLUTION|>--- conflicted
+++ resolved
@@ -106,13 +106,7 @@
         /// <summary>
         /// The NetworkServer associated with this NetworkIdentity.
         /// </summary>
-<<<<<<< HEAD
         public NetworkServer server { get; internal set; }
-=======
-        // Deprecated 11/03/2019
-        [EditorBrowsable(EditorBrowsableState.Never), Obsolete("Use connectionToClient instead")]
-        public NetworkConnectionToClient clientAuthorityOwner => connectionToClient;
->>>>>>> 906fd238
 
         /// <summary>
         /// The NetworkConnection associated with this NetworkIdentity. This is only valid for player objects on a local client.
@@ -1141,29 +1135,6 @@
                     OnSerializeAllSafely(false, ownerWriter, out int ownerWritten, observersWriter, out int observersWritten);
                     if (ownerWritten > 0 || observersWritten > 0)
                     {
-<<<<<<< HEAD
-                        varsMessage.payload = ownerWriter.ToArraySegment();
-                        if (connectionToClient != null && connectionToClient.isReady)
-                            server.SendToClientOfPlayer(this, varsMessage);
-                    }
-
-                    // send observersWriter to everyone but owner
-                    // (only if we serialized anything for observers)
-                    if (observersWritten > 0)
-                    {
-                        varsMessage.payload = observersWriter.ToArraySegment();
-                        server.SendToReady(this, varsMessage, false);
-                    }
-
-                    // clear dirty bits only for the components that we serialized
-                    // DO NOT clean ALL component's dirty bits, because
-                    // components can have different syncIntervals and we don't
-                    // want to reset dirty bits for the ones that were not
-                    // synced yet.
-                    // (we serialized only the IsDirty() components, or all of
-                    //  them if initialState. clearing the dirty ones is enough.)
-                    ClearDirtyComponentsDirtyBits();
-=======
                         // populate cached UpdateVarsMessage and send
                         varsMessage.netId = netId;
 
@@ -1176,7 +1147,7 @@
                         {
                             varsMessage.payload = ownerWriter.ToArraySegment();
                             if (connectionToClient != null && connectionToClient.isReady)
-                                NetworkServer.SendToClientOfPlayer(this, varsMessage);
+                                server.SendToClientOfPlayer(this, varsMessage);
                         }
 
                         // send observersWriter to everyone but owner
@@ -1184,7 +1155,7 @@
                         if (observersWritten > 0)
                         {
                             varsMessage.payload = observersWriter.ToArraySegment();
-                            NetworkServer.SendToReady(this, varsMessage, false);
+                            server.SendToReady(this, varsMessage, false);
                         }
 
                         // clear dirty bits only for the components that we serialized
@@ -1196,7 +1167,6 @@
                         //  them if initialState. clearing the dirty ones is enough.)
                         ClearDirtyComponentsDirtyBits();
                     }
->>>>>>> 906fd238
                 }
             }
             else
