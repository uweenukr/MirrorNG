--- conflicted
+++ resolved
@@ -197,22 +197,6 @@
         /// </summary>
         public static void ResetNextNetworkId() => nextNetworkId = 1;
 
-<<<<<<< HEAD
-        // used when the player object for a connection changes
-        internal void SetNotLocalPlayer()
-        {
-            isLocalPlayer = false;
-
-            if (NetworkServer.active && NetworkServer.localClientActive)
-            {
-                // dont change authority for objects on the host
-                return;
-            }
-            hasAuthority = false;
-        }
-
-=======
->>>>>>> 5e913273
         // this is used when a connection is destroyed, since the "observers" property is read-only
         internal void RemoveObserverInternal(NetworkConnection conn)
         {
@@ -580,9 +564,6 @@
             {
                 try
                 {
-#pragma warning disable 618
-                    comp.OnSetLocalVisibility(visible); // remove later!
-#pragma warning restore 618
                     comp.OnSetHostVisibility(visible);
                 }
                 catch (Exception e)
@@ -1033,12 +1014,6 @@
             {
                 NetworkConnectionToClient previousOwner = connectionToClient;
 
-<<<<<<< HEAD
-                clientAuthorityOwner.Send(msg);
-                clientAuthorityOwner.RemoveOwnedObject(this);
-                clientAuthorityOwner = null;
-            }
-=======
                 connectionToClient.RemoveOwnedObject(this);
                 connectionToClient = null;
 
@@ -1047,7 +1022,6 @@
                 // the client will not create a new instance,  it will simply
                 // reset all variables and remove authority
                 NetworkServer.SendSpawnMessage(this, previousOwner);
->>>>>>> 5e913273
 
                 connectionToClient = null;
             }
@@ -1082,23 +1056,9 @@
 
             SetClientOwner(conn);
 
-<<<<<<< HEAD
-            // server no longer has authority (this is called on server). Note that local client could re-acquire authority below
-            ForceAuthority(false);
-
-            // send msg to that client
-            ClientAuthorityMessage msg = new ClientAuthorityMessage
-            {
-                netId = netId,
-                authority = true
-            };
-            conn.Send(msg);
-
-=======
             // The client will match to the existing object
             // update all variables and assign authority
             NetworkServer.SendSpawnMessage(this, conn);
->>>>>>> 5e913273
             return true;
         }
 
