using System;
using System.Collections.Generic;
using System.Collections.ObjectModel;
using System.Linq;
using UnityEngine;
using UnityEngine.Profiling;

#if UNITY_EDITOR
using UnityEditor;
#endif

namespace Mirror
{
    [ExecuteInEditMode]
    [DisallowMultipleComponent]
    [AddComponentMenu("Network/NetworkIdentity")]
    public sealed class NetworkIdentity : MonoBehaviour
    {
        // configuration
        [SerializeField] uint m_SceneId;
        [SerializeField] bool           m_ServerOnly;
        [SerializeField] bool           m_LocalPlayerAuthority;

        // runtime data
        bool                        m_IsClient;
        bool                        m_IsServer;
        bool                        m_HasAuthority;

        uint                        m_NetId;
        bool                        m_IsLocalPlayer;
        NetworkConnection           m_ConnectionToServer;
        NetworkConnection           m_ConnectionToClient;
        NetworkBehaviour[]          m_NetworkBehaviours;

        // <connectionId, NetworkConnection>
        Dictionary<int, NetworkConnection> m_Observers;

        NetworkConnection           m_ClientAuthorityOwner;

        // member used to mark a identity for future reset
        // check MarkForReset for more information.
        bool                        m_Reset;
        // properties
        public bool isClient        { get { return m_IsClient; } }
        public bool isServer        { get { return m_IsServer && NetworkServer.active; } } // dont return true if server stopped.
        public bool hasAuthority    { get { return m_HasAuthority; } }

        public uint netId { get { return m_NetId; } }
        public uint sceneId { get { return m_SceneId; } }
        public bool serverOnly { get { return m_ServerOnly; } set { m_ServerOnly = value; } }
        public bool localPlayerAuthority { get { return m_LocalPlayerAuthority; } set { m_LocalPlayerAuthority = value; } }
        public NetworkConnection clientAuthorityOwner { get { return m_ClientAuthorityOwner; }}

        public NetworkBehaviour[] NetworkBehaviours
        {
            get
            {
                m_NetworkBehaviours = m_NetworkBehaviours ?? GetComponents<NetworkBehaviour>();
                return m_NetworkBehaviours;
            }
        }

        // the AssetId trick:
        // - ideally we would have a serialized 'Guid m_AssetId' but Unity can't
        //   serialize it because Guid's internal bytes are private
        // - UNET used 'NetworkHash128' originally, with byte0, ..., byte16
        //   which works, but it just unnecessary extra code
        // - using just the Guid string would work, but it's 32 chars long and
        //   would then be sent over the network as 64 instead of 16 bytes
        // -> the solution is to serialize the string internally here and then
        //    use the real 'Guid' type for everything else via .assetId
        [SerializeField] string m_AssetId;
        public Guid assetId
        {
            get
            {
#if UNITY_EDITOR
                // This is important because sometimes OnValidate does not run (like when adding view to prefab with no child links)
                if (string.IsNullOrEmpty(m_AssetId))
                    SetupIDs();
#endif
                // convert string to Guid and use .Empty to avoid exception if
                // we would use 'new Guid("")'
                return string.IsNullOrEmpty(m_AssetId) ? Guid.Empty : new Guid(m_AssetId);
            }
        }
        internal void SetDynamicAssetId(Guid newAssetId)
        {
            string newAssetIdString = newAssetId.ToString("N");
            if (string.IsNullOrEmpty(m_AssetId) || m_AssetId == newAssetIdString)
            {
                m_AssetId = newAssetIdString;
            }
            else
            {
                Debug.LogWarning("SetDynamicAssetId object already has an assetId <" + m_AssetId + ">");
            }
        }

        // used when adding players
        internal void SetClientOwner(NetworkConnection conn)
        {
            if (m_ClientAuthorityOwner != null)
            {
                Debug.LogError("SetClientOwner m_ClientAuthorityOwner already set!");
            }
            m_ClientAuthorityOwner = conn;
            m_ClientAuthorityOwner.AddOwnedObject(this);
        }

        // used during dispose after disconnect
        internal void ClearClientOwner()
        {
            m_ClientAuthorityOwner = null;
        }

        internal void ForceAuthority(bool authority)
        {
            if (m_HasAuthority == authority)
            {
                return;
            }

            m_HasAuthority = authority;
            if (authority)
            {
                OnStartAuthority();
            }
            else
            {
                OnStopAuthority();
            }
        }

        public bool isLocalPlayer { get { return m_IsLocalPlayer; } }
        public NetworkConnection connectionToServer { get { return m_ConnectionToServer; } }
        public NetworkConnection connectionToClient { get { return m_ConnectionToClient; } }

        public Dictionary<int, NetworkConnection> observers { get { return m_Observers; } }

        static uint s_NextNetworkId = 1;
        internal static uint GetNextNetworkId()
        {
            return s_NextNetworkId++;
        }

        public delegate void ClientAuthorityCallback(NetworkConnection conn, NetworkIdentity uv, bool authorityState);
        public static ClientAuthorityCallback clientAuthorityCallback;

        // only used during spawning on clients to set the identity.
        internal void SetNetworkInstanceId(uint newNetId)
        {
            m_NetId = newNetId;
            if (newNetId == 0)
            {
                m_IsServer = false;
            }
        }

        // only used when fixing duplicate scene IDs during post-processing
        public void ForceSceneId(uint newSceneId)
        {
            m_SceneId = newSceneId;
        }

        // only used in SetLocalObject
        internal void UpdateClientServer(bool isClientFlag, bool isServerFlag)
        {
            m_IsClient |= isClientFlag;
            m_IsServer |= isServerFlag;
        }

        // used when the player object for a connection changes
        internal void SetNotLocalPlayer()
        {
            m_IsLocalPlayer = false;

            if (NetworkServer.active && NetworkServer.localClientActive)
            {
                // dont change authority for objects on the host
                return;
            }
            m_HasAuthority = false;
        }

        // this is used when a connection is destroyed, since the "observers" property is read-only
        internal void RemoveObserverInternal(NetworkConnection conn)
        {
            if (m_Observers != null)
            {
                m_Observers.Remove(conn.connectionId);
            }
        }

#if UNITY_EDITOR
        void OnValidate()
        {
            if (m_ServerOnly && m_LocalPlayerAuthority)
            {
                Debug.LogWarning("Disabling Local Player Authority for " + gameObject + " because it is server-only.");
                m_LocalPlayerAuthority = false;
            }

            SetupIDs();
        }

        void AssignAssetID(GameObject prefab)
        {
            string path = AssetDatabase.GetAssetPath(prefab);
            m_AssetId = AssetDatabase.AssetPathToGUID(path);
        }

        bool ThisIsAPrefab()
        {
            PrefabType prefabType = PrefabUtility.GetPrefabType(gameObject);
            if (prefabType == PrefabType.Prefab)
                return true;
            return false;
        }

        bool ThisIsASceneObjectWithPrefabParent(out GameObject prefab)
        {
            prefab = null;
            PrefabType prefabType = PrefabUtility.GetPrefabType(gameObject);
            if (prefabType == PrefabType.None)
                return false;
            prefab = (GameObject)PrefabUtility.GetPrefabParent(gameObject);
            if (prefab == null)
            {
                Debug.LogError("Failed to find prefab parent for scene object [name:" + gameObject.name + "]");
                return false;
            }
            return true;
        }

        void SetupIDs()
        {
            GameObject prefab;
            if (ThisIsAPrefab())
            {
                ForceSceneId(0);
                AssignAssetID(gameObject);
            }
            else if (ThisIsASceneObjectWithPrefabParent(out prefab))
            {
                AssignAssetID(prefab);
            }
            else
            {
                m_AssetId = "";
            }
        }

#endif
        void OnDestroy()
        {
            if (m_IsServer && NetworkServer.active)
            {
                NetworkServer.Destroy(gameObject);
            }
        }

        internal void OnStartServer(bool allowNonZeroNetId)
        {
            if (m_IsServer)
            {
                return;
            }
            m_IsServer = true;
            m_HasAuthority = !m_LocalPlayerAuthority;

            m_Observers = new Dictionary<int, NetworkConnection>();

            // If the instance/net ID is invalid here then this is an object instantiated from a prefab and the server should assign a valid ID
            if (netId == 0)
            {
                m_NetId = GetNextNetworkId();
            }
            else
            {
                if (!allowNonZeroNetId)
                {
                    Debug.LogError("Object has non-zero netId " + netId + " for " + gameObject);
                    return;
                }
            }

            if (LogFilter.Debug) { Debug.Log("OnStartServer " + gameObject + " GUID:" + netId); }
            NetworkServer.SetLocalObjectOnServer(netId, gameObject);

            foreach (NetworkBehaviour comp in NetworkBehaviours)
            {
                try
                {
                    comp.OnStartServer();
                }
                catch (Exception e)
                {
                    Debug.LogError("Exception in OnStartServer:" + e.Message + " " + e.StackTrace);
                }
            }

            if (NetworkClient.active && NetworkServer.localClientActive)
            {
                // there will be no spawn message, so start the client here too
                ClientScene.SetLocalObject(netId, gameObject);
                OnStartClient();
            }

            if (m_HasAuthority)
            {
                OnStartAuthority();
            }
        }

        internal void OnStartClient()
        {
            m_IsClient = true;

            if (LogFilter.Debug) { Debug.Log("OnStartClient " + gameObject + " GUID:" + netId + " localPlayerAuthority:" + localPlayerAuthority); }
            foreach (NetworkBehaviour comp in NetworkBehaviours)
            {
                try
                {
                    comp.PreStartClient(); // generated startup to resolve object references
                    comp.OnStartClient(); // user implemented startup
                }
                catch (Exception e)
                {
                    Debug.LogError("Exception in OnStartClient:" + e.Message + " " + e.StackTrace);
                }
            }
        }

        internal void OnStartAuthority()
        {
            if (m_NetworkBehaviours == null)
            {
                Debug.LogError("Network object " + name + " not initialized properly. Do you have more than one NetworkIdentity in the same object? Did you forget to spawn this object with NetworkServer?", this);
                return;
            }

            foreach (NetworkBehaviour comp in NetworkBehaviours)
            {
                try
                {
                    comp.OnStartAuthority();
                }
                catch (Exception e)
                {
                    Debug.LogError("Exception in OnStartAuthority:" + e.Message + " " + e.StackTrace);
                }
            }
        }

        internal void OnStopAuthority()
        {
            foreach (NetworkBehaviour comp in NetworkBehaviours)
            {
                try
                {
                    comp.OnStopAuthority();
                }
                catch (Exception e)
                {
                    Debug.LogError("Exception in OnStopAuthority:" + e.Message + " " + e.StackTrace);
                }
            }
        }

        internal void OnSetLocalVisibility(bool vis)
        {
            foreach (NetworkBehaviour comp in NetworkBehaviours)
            {
                try
                {
                    comp.OnSetLocalVisibility(vis);
                }
                catch (Exception e)
                {
                    Debug.LogError("Exception in OnSetLocalVisibility:" + e.Message + " " + e.StackTrace);
                }
            }
        }

        internal bool OnCheckObserver(NetworkConnection conn)
        {
            foreach (NetworkBehaviour comp in NetworkBehaviours)
            {
                try
                {
                    if (!comp.OnCheckObserver(conn))
                        return false;
                }
                catch (Exception e)
                {
                    Debug.LogError("Exception in OnCheckObserver:" + e.Message + " " + e.StackTrace);
                }
            }
            return true;
        }

        ////////////////////////////////////////////////////////////////////////////////////////////////////////////////
        // random number that is unlikely to appear in a regular data stream
        const byte Barrier = 171;

        // paul: readstring bug prevention: https://issuetracker.unity3d.com/issues/unet-networkwriter-dot-write-causing-readstring-slash-readbytes-out-of-range-errors-in-clients
        // -> OnSerialize writes componentData, barrier, componentData, barrier,componentData,...
        // -> OnDeserialize carefully extracts each data, then deserializes the barrier and check it
        //    -> If we read too many or too few bytes,  the barrier is very unlikely to match
        //    -> we can properly track down errors
        internal bool OnSerializeSafely(NetworkBehaviour comp, NetworkWriter writer, bool initialState)
        {
            // serialize into a temporary writer
            bool result = false;
            try
            {
                result = comp.OnSerialize(writer, initialState);
            }
            catch (Exception e)
            {
                // show a detailed error and let the user know what went wrong
                Debug.LogError("OnSerialize failed for: object=" + name + " component=" + comp.GetType() + " sceneId=" + m_SceneId + "\n\n" + e.ToString());
            }
            if (LogFilter.Debug) { Debug.Log("OnSerializeSafely written for object=" + comp.name + " component=" + comp.GetType() + " sceneId=" + m_SceneId); }

            // serialize a barrier to be checked by the deserializer
            writer.Write(Barrier);
            return result;
        }

        // serialize all components (or only dirty ones if not initial state)
        // -> returns serialized data of everything dirty,  null if nothing was dirty
        internal byte[] OnSerializeAllSafely(bool initialState)
        {
            if (m_NetworkBehaviours.Length > 64)
            {
                Debug.LogError("Only 64 NetworkBehaviour components are allowed for NetworkIdentity: " + name + " because of the dirtyComponentMask");
                return null;
            }
            ulong dirtyComponentsMask = GetDirtyMask(m_NetworkBehaviours, initialState);

            if (dirtyComponentsMask == 0L)
                return null;

            NetworkWriter writer = new NetworkWriter();
            writer.WritePackedUInt64(dirtyComponentsMask); // WritePacked64 so we don't write full 8 bytes if we don't have to

            foreach (NetworkBehaviour comp in m_NetworkBehaviours)
            {
                // is this component dirty?
                // -> always serialize if initialState so all components are included in spawn packet
                // -> note: IsDirty() is false if the component isn't dirty or sendInterval isn't elapsed yet
                if (initialState || comp.IsDirty())
                {
                    // serialize the data
                    if (LogFilter.Debug) { Debug.Log("OnSerializeAllSafely: " + name + " -> " + comp.GetType() + " initial=" + initialState); }
                    OnSerializeSafely(comp, writer, initialState);

                    // Clear dirty bits only if we are synchronizing data and not sending a spawn message.
                    // This preserves the behavior in HLAPI
                    if (!initialState)
                    {
                        comp.ClearAllDirtyBits();
                    }
                }
            }

<<<<<<< HEAD
            // did we write anything? then write dirty, payload and return true
            byte[] bytes = writer.ToArray();

            // original HLAPI had a warning in UNetUpdate() in case of large state updates. let's move it here, might
            // be useful for debugging.
            if (bytes.Length > Transport.layer.GetMaxPacketSize())
            {
                Debug.LogWarning("Large state update of " + bytes.Length + " bytes for netId:" + netId);
            }
            return bytes;
=======
            return writer.ToArray();
>>>>>>> 04af6c90
        }

        private ulong GetDirtyMask(NetworkBehaviour[] components, bool initialState)
        {
            // loop through all components only once and then write dirty+payload into the writer afterwards
            ulong dirtyComponentsMask = 0L;
            for (int i = 0; i < components.Length; ++i)
            {
                NetworkBehaviour comp = components[i];
                if (initialState || comp.IsDirty())
                {
                    dirtyComponentsMask |= (ulong)(1L << i);
                }
            }

            return dirtyComponentsMask;
        }

        ////////////////////////////////////////////////////////////////////////////////////////////////////////////////

        internal void OnDeserializeSafely(NetworkBehaviour comp, NetworkReader reader, bool initialState)
        {
        
            // call OnDeserialize with a temporary reader, so that the
            // original one can't be messed with. we also wrap it in a
            // try-catch block so there's no way to mess up another
            // component's deserialization
            try
            {
                comp.OnDeserialize(reader, initialState);

                byte barrierData = reader.ReadByte();
                if (barrierData != Barrier)
                {
                    Debug.LogError("OnDeserialize failed for: object=" + name + " component=" + comp.GetType() + " sceneId=" + m_SceneId  + ". Possible Reasons:\n  * Do " + comp.GetType() + "'s OnSerialize and OnDeserialize calls write the same amount of data? \n  * Was there an exception in " + comp.GetType() + "'s OnSerialize/OnDeserialize code?\n  * Are the server and client the exact same project?\n  * Maybe this OnDeserialize call was meant for another GameObject? The sceneIds can easily get out of sync if the Hierarchy was modified only in the client OR the server. Try rebuilding both.\n\n" );
                }
            }
            catch (Exception e)
            {
                // show a detailed error and let the user know what went wrong
                Debug.LogError("OnDeserialize failed for: object=" + name + " component=" + comp.GetType() + " sceneId=" + m_SceneId + ". Possible Reasons:\n  * Do " + comp.GetType() + "'s OnSerialize and OnDeserialize calls write the same amount of data? \n  * Was there an exception in " + comp.GetType() + "'s OnSerialize/OnDeserialize code?\n  * Are the server and client the exact same project?\n  * Maybe this OnDeserialize call was meant for another GameObject? The sceneIds can easily get out of sync if the Hierarchy was modified only in the client OR the server. Try rebuilding both.\n\n" + e.ToString());
            }
        }

        internal void OnDeserializeAllSafely(NetworkBehaviour[] components, NetworkReader reader, bool initialState)
        {
            // read component dirty mask
            ulong dirtyComponentsMask = reader.ReadPackedUInt64();

            // loop through all components and deserialize the dirty ones
            for (int i = 0; i < components.Length; ++i)
            {
                // is the dirty bit at position 'i' set to 1?
                ulong dirtyBit = (ulong)(1L << i);
                if ((dirtyComponentsMask & dirtyBit) != 0L)
                {
                    OnDeserializeSafely(components[i], reader, initialState);
                }
            }
        }

        ////////////////////////////////////////////////////////////////////////////////////////////////////////////////

        // happens on client
        internal void HandleClientAuthority(bool authority)
        {
            if (!localPlayerAuthority)
            {
                Debug.LogError("HandleClientAuthority " + gameObject + " does not have localPlayerAuthority");
                return;
            }

            ForceAuthority(authority);
        }

        // happens on client
        internal void HandleSyncEvent(int componentIndex, int cmdHash, NetworkReader reader)
        {
            // this doesn't use NetworkBehaviour.InvokeSyncEvent function (anymore). this method of calling is faster.
            // The hash is only looked up once, insted of twice(!) per NetworkBehaviour on the object.

            if (gameObject == null)
            {
                string errorCmdName = NetworkBehaviour.GetCmdHashHandlerName(cmdHash);
                Debug.LogWarning("SyncEvent [" + errorCmdName + "] received for deleted object [netId=" + netId + "]");
                return;
            }

            // find the matching SyncEvent function and networkBehaviour class
            NetworkBehaviour.CmdDelegate invokeFunction;
            bool invokeFound = NetworkBehaviour.GetInvokerForHashSyncEvent(cmdHash, out invokeFunction);
            if (!invokeFound)
            {
                // We don't get a valid lookup of the command name when it doesn't exist...
                string errorCmdName = NetworkBehaviour.GetCmdHashHandlerName(cmdHash);
                Debug.LogError("Found no receiver for incoming [" + errorCmdName + "] on " + gameObject + ",  the server and client should have the same NetworkBehaviour instances [netId=" + netId + "].");
                return;
            }

            // find the right component to invoke the function on
            if (componentIndex >= m_NetworkBehaviours.Length)
            {
                Debug.LogWarning("Component [" + componentIndex + "] not found for [netId=" + netId + "]");
                return;
            }
            NetworkBehaviour invokeComponent = m_NetworkBehaviours[componentIndex];

            invokeFunction(invokeComponent, reader);
        }

        // happens on server
        internal void HandleCommand(int componentIndex, int cmdHash, NetworkReader reader)
        {
            // this doesn't use NetworkBehaviour.InvokeCommand function (anymore). this method of calling is faster.
            // The hash is only looked up once, insted of twice(!) per NetworkBehaviour on the object.

            if (gameObject == null)
            {
                string errorCmdName = NetworkBehaviour.GetCmdHashHandlerName(cmdHash);
                Debug.LogWarning("Command [" + errorCmdName + "] received for deleted object [netId=" + netId + "]");
                return;
            }

            // find the matching Command function and networkBehaviour class
            NetworkBehaviour.CmdDelegate invokeFunction;
            bool invokeFound = NetworkBehaviour.GetInvokerForHashCommand(cmdHash, out invokeFunction);
            if (!invokeFound)
            {
                // We don't get a valid lookup of the command name when it doesn't exist...
                string errorCmdName = NetworkBehaviour.GetCmdHashHandlerName(cmdHash);
                Debug.LogError("Found no receiver for incoming [" + errorCmdName + "] on " + gameObject + ",  the server and client should have the same NetworkBehaviour instances [netId=" + netId + "].");
                return;
            }

            // find the right component to invoke the function on
            if (componentIndex >= m_NetworkBehaviours.Length)
            {
                Debug.LogWarning("Component [" + componentIndex + "] not found for [netId=" + netId + "]");
                return;
            }
            NetworkBehaviour invokeComponent = m_NetworkBehaviours[componentIndex];

            invokeFunction(invokeComponent, reader);
        }

        // happens on client
        internal void HandleRPC(int componentIndex, int cmdHash, NetworkReader reader)
        {
            // this doesn't use NetworkBehaviour.InvokeClientRpc function (anymore). this method of calling is faster.
            // The hash is only looked up once, insted of twice(!) per NetworkBehaviour on the object.

            if (gameObject == null)
            {
                string errorCmdName = NetworkBehaviour.GetCmdHashHandlerName(cmdHash);
                Debug.LogWarning("ClientRpc [" + errorCmdName + "] received for deleted object [netId=" + netId + "]");
                return;
            }

            // find the matching ClientRpc function and networkBehaviour class
            NetworkBehaviour.CmdDelegate invokeFunction;
            bool invokeFound = NetworkBehaviour.GetInvokerForHashClientRpc(cmdHash, out invokeFunction);
            if (!invokeFound)
            {
                // We don't get a valid lookup of the command name when it doesn't exist...
                string errorCmdName = NetworkBehaviour.GetCmdHashHandlerName(cmdHash);
                Debug.LogError("Found no receiver for incoming [" + errorCmdName + "] on " + gameObject + ",  the server and client should have the same NetworkBehaviour instances [netId=" + netId + "].");
                return;
            }

            // find the right component to invoke the function on
            if (componentIndex >= m_NetworkBehaviours.Length)
            {
                Debug.LogWarning("Component [" + componentIndex + "] not found for [netId=" + netId + "]");
                return;
            }
            NetworkBehaviour invokeComponent = m_NetworkBehaviours[componentIndex];

            invokeFunction(invokeComponent, reader);
        }

        // invoked by unity runtime immediately after the regular "Update()" function.
        internal void UNetUpdate()
        {
            // serialize all the dirty components and send (if any were dirty)
            byte[] payload = OnSerializeAllSafely(false);
            if (payload != null)
            {
                // construct message and send
                UpdateVarsMessage message = new UpdateVarsMessage();
                message.netId = netId;
                message.payload = payload;

                NetworkServer.SendToReady(gameObject, (short)MsgType.UpdateVars, message);
            }
        }

        internal void OnUpdateVars(NetworkReader reader, bool initialState)
        {
            if (initialState && m_NetworkBehaviours == null)
            {
                m_NetworkBehaviours = GetComponents<NetworkBehaviour>();
            }

            OnDeserializeAllSafely(m_NetworkBehaviours, reader, initialState);
        }

        internal void SetLocalPlayer()
        {
            m_IsLocalPlayer = true;

            // there is an ordering issue here that originAuthority solves. OnStartAuthority should only be called if m_HasAuthority was false when this function began,
            // or it will be called twice for this object. But that state is lost by the time OnStartAuthority is called below, so the original value is cached
            // here to be checked below.
            bool originAuthority = m_HasAuthority;
            if (localPlayerAuthority)
            {
                m_HasAuthority = true;
            }

            for (int i = 0; i < m_NetworkBehaviours.Length; i++)
            {
                NetworkBehaviour comp = m_NetworkBehaviours[i];
                comp.OnStartLocalPlayer();

                if (localPlayerAuthority && !originAuthority)
                {
                    comp.OnStartAuthority();
                }
            }
        }

        internal void SetConnectionToServer(NetworkConnection conn)
        {
            m_ConnectionToServer = conn;
        }

        internal void SetConnectionToClient(NetworkConnection conn)
        {
            m_ConnectionToClient = conn;
        }

        internal void OnNetworkDestroy()
        {
            for (int i = 0; m_NetworkBehaviours != null && i < m_NetworkBehaviours.Length; i++)
            {
                NetworkBehaviour comp = m_NetworkBehaviours[i];
                comp.OnNetworkDestroy();
            }
            m_IsServer = false;
        }

        internal void ClearObservers()
        {
            if (m_Observers != null)
            {
                foreach (KeyValuePair<int, NetworkConnection> kvp in m_Observers)
                {
                    kvp.Value.RemoveFromVisList(this, true);
                }
                m_Observers.Clear();
            }
        }

        internal void AddObserver(NetworkConnection conn)
        {
            if (m_Observers == null)
            {
                Debug.LogError("AddObserver for " + gameObject + " observer list is null");
                return;
            }

            if (m_Observers.ContainsKey(conn.connectionId))
            {
                // if we try to add a connectionId that was already added, then
                // we may have generated one that was already in use.
                return;
            }

            if (LogFilter.Debug) { Debug.Log("Added observer " + conn.address + " added for " + gameObject); }

            m_Observers[conn.connectionId] = conn;
            conn.AddToVisList(this);
        }

        internal void RemoveObserver(NetworkConnection conn)
        {
            if (m_Observers == null)
                return;

            m_Observers.Remove(conn.connectionId);
            conn.RemoveFromVisList(this, false);
        }

        public void RebuildObservers(bool initialize)
        {
            if (m_Observers == null)
                return;

            bool changed = false;
            bool result = false;
            HashSet<NetworkConnection> newObservers = new HashSet<NetworkConnection>();
            HashSet<NetworkConnection> oldObservers = new HashSet<NetworkConnection>(m_Observers.Values);

            foreach (NetworkBehaviour comp in NetworkBehaviours)
            {
                result |= comp.OnRebuildObservers(newObservers, initialize);
            }
            if (!result)
            {
                // none of the behaviours rebuilt our observers, use built-in rebuild method
                if (initialize)
                {
                    foreach (KeyValuePair<int, NetworkConnection> kvp in NetworkServer.connections)
                    {
                        NetworkConnection conn = kvp.Value;
                        if (conn.isReady)
                            AddObserver(conn);
                    }

                    if (NetworkServer.localConnection != null && NetworkServer.localConnection.isReady)
                    {
                        AddObserver(NetworkServer.localConnection);
                    }
                }
                return;
            }

            // apply changes from rebuild
            foreach (var conn in newObservers)
            {
                if (conn == null)
                {
                    continue;
                }

                if (!conn.isReady)
                {
                    Debug.LogWarning("Observer is not ready for " + gameObject + " " + conn);
                    continue;
                }

                if (initialize || !oldObservers.Contains(conn))
                {
                    // new observer
                    conn.AddToVisList(this);
                    if (LogFilter.Debug) { Debug.Log("New Observer for " + gameObject + " " + conn); }
                    changed = true;
                }
            }

            foreach (var conn in oldObservers)
            {
                if (!newObservers.Contains(conn))
                {
                    // removed observer
                    conn.RemoveFromVisList(this, false);
                    if (LogFilter.Debug) { Debug.Log("Removed Observer for " + gameObject + " " + conn); }
                    changed = true;
                }
            }

            // special case for local client.
            if (initialize)
            {
                if (!newObservers.Contains(NetworkServer.localConnection))
                {
                    OnSetLocalVisibility(false);
                }
            }

            if (changed)
            {
                m_Observers = newObservers.ToDictionary(conn => conn.connectionId, conn => conn);
            }
        }

        public bool RemoveClientAuthority(NetworkConnection conn)
        {
            if (!isServer)
            {
                Debug.LogError("RemoveClientAuthority can only be call on the server for spawned objects.");
                return false;
            }

            if (connectionToClient != null)
            {
                Debug.LogError("RemoveClientAuthority cannot remove authority for a player object");
                return false;
            }

            if (m_ClientAuthorityOwner == null)
            {
                Debug.LogError("RemoveClientAuthority for " + gameObject + " has no clientAuthority owner.");
                return false;
            }

            if (m_ClientAuthorityOwner != conn)
            {
                Debug.LogError("RemoveClientAuthority for " + gameObject + " has different owner.");
                return false;
            }

            m_ClientAuthorityOwner.RemoveOwnedObject(this);
            m_ClientAuthorityOwner = null;

            // server now has authority (this is only called on server)
            ForceAuthority(true);

            // send msg to that client
            var msg = new ClientAuthorityMessage();
            msg.netId = netId;
            msg.authority = false;
            conn.Send((short)MsgType.LocalClientAuthority, msg);

            if (clientAuthorityCallback != null)
            {
                clientAuthorityCallback(conn, this, false);
            }
            return true;
        }

        public bool AssignClientAuthority(NetworkConnection conn)
        {
            if (!isServer)
            {
                Debug.LogError("AssignClientAuthority can only be call on the server for spawned objects.");
                return false;
            }
            if (!localPlayerAuthority)
            {
                Debug.LogError("AssignClientAuthority can only be used for NetworkIdentity component with LocalPlayerAuthority set.");
                return false;
            }

            if (m_ClientAuthorityOwner != null && conn != m_ClientAuthorityOwner)
            {
                Debug.LogError("AssignClientAuthority for " + gameObject + " already has an owner. Use RemoveClientAuthority() first.");
                return false;
            }

            if (conn == null)
            {
                Debug.LogError("AssignClientAuthority for " + gameObject + " owner cannot be null. Use RemoveClientAuthority() instead.");
                return false;
            }

            m_ClientAuthorityOwner = conn;
            m_ClientAuthorityOwner.AddOwnedObject(this);

            // server no longer has authority (this is called on server). Note that local client could re-acquire authority below
            ForceAuthority(false);

            // send msg to that client
            var msg = new ClientAuthorityMessage();
            msg.netId = netId;
            msg.authority = true;
            conn.Send((short)MsgType.LocalClientAuthority, msg);

            if (clientAuthorityCallback != null)
            {
                clientAuthorityCallback(conn, this, true);
            }
            return true;
        }

        // marks the identity for future reset, this is because we cant reset the identity during destroy
        // as people might want to be able to read the members inside OnDestroy(), and we have no way
        // of invoking reset after OnDestroy is called.
        internal void MarkForReset()
        {
            m_Reset = true;
        }

        // if we have marked an identity for reset we do the actual reset.
        internal void Reset()
        {
            if (!m_Reset)
                return;

            m_Reset = false;
            m_IsServer = false;
            m_IsClient = false;
            m_HasAuthority = false;

            m_NetId = 0;
            m_IsLocalPlayer = false;
            m_ConnectionToServer = null;
            m_ConnectionToClient = null;
            m_NetworkBehaviours = null;

            ClearObservers();
            m_ClientAuthorityOwner = null;
        }

#if UNITY_EDITOR
        // this is invoked by the UnityEngine when a Mono Domain reload happens in the editor.
        // the transport layer has state in C++, so when the C# state is lost (on domain reload), the C++ transport layer must be shutown as well.
        static internal void UNetDomainReload()
        {
            NetworkManager.OnDomainReload();
        }
#endif

        // this is invoked by the UnityEngine
        public static void UNetStaticUpdate()
        {
            NetworkServer.Update();
            NetworkClient.UpdateClients();
            NetworkManager.UpdateScene();
        }
    }
}<|MERGE_RESOLUTION|>--- conflicted
+++ resolved
@@ -466,7 +466,6 @@
                 }
             }
 
-<<<<<<< HEAD
             // did we write anything? then write dirty, payload and return true
             byte[] bytes = writer.ToArray();
 
@@ -477,9 +476,6 @@
                 Debug.LogWarning("Large state update of " + bytes.Length + " bytes for netId:" + netId);
             }
             return bytes;
-=======
-            return writer.ToArray();
->>>>>>> 04af6c90
         }
 
         private ulong GetDirtyMask(NetworkBehaviour[] components, bool initialState)
